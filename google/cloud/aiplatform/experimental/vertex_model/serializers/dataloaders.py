# -*- coding: utf-8 -*-

# Copyright 2021 Google LLC
#
# Licensed under the Apache License, Version 2.0 (the "License");
# you may not use this file except in compliance with the License.
# You may obtain a copy of the License at
#
#     http://www.apache.org/licenses/LICENSE-2.0
#
# Unless required by applicable law or agreed to in writing, software
# distributed under the License is distributed on an "AS IS" BASIS,
# WITHOUT WARRANTIES OR CONDITIONS OF ANY KIND, either express or implied.
# See the License for the specific language governing permissions and
# limitations under the License.
#

import functools
import pathlib
import tempfile
from typing import Optional

from google.cloud import storage
from google.cloud.aiplatform import initializer
from google.cloud.aiplatform import utils
from google.cloud.aiplatform.experimental.serializers import serializer_utils

try:
    import torch
    from torch.utils.data import DataLoader
except ImportError:
    raise ImportError(
        "PyTorch is not installed. Please install torch to use VertexModel"
    )


def _serialize_remote_dataloader(
    artifact_uri: str,
    dataloader_path: Optional[str],
    obj: torch.utils.data.DataLoader,
    dataset_type: str,
) -> (str, str):
    """Serializes DataLoader object to GCS and stores remotely-sourced data in
       a run-time bucket

    Args:
        artifact_uri (str): the GCS bucket where the serialized object will reside.
        dataloader_path (str): the path where the origin data used to construct the DataLoader
                               resides.
        obj (torch.utils.data.DataLoader): the pytorch DataLoader to serialize.
        dataset_type (str): the intended use of the dataset (ie. training, testing)

    Returns:
        The GCS path pointing to the serialized DataLoader, the GCS path pointing to the
        serialized origin data.
    """

    # TODO(b/195442091): Check if uri is actually a local path and write to a local
    #                    location if that is the case.

    # Create a client object
    client = storage.Client(
        project=initializer.global_config.project,
        credentials=initializer.global_config.credentials,
    )

    # Retrieve the source and blob names from the dataloader path
    (
        source_bucket_name,
        source_blob_prefix,
    ) = utils.extract_bucket_and_prefix_from_gcs_path(dataloader_path)

    # Retrieve the source and blob names from the artifact URI
    (
        destination_bucket_name,
        destination_blob_prefix,
    ) = utils.extract_bucket_and_prefix_from_gcs_path(artifact_uri)

    # Retrieve the blob and bucket name of the original GCS object
    data_gcs_path = None

    if dataloader_path is not None:
        dataloader_path = pathlib.Path(dataloader_path)
        local_file_name = dataset_type + "_" + dataloader_path.name
        source_blob_name = local_file_name

        if source_blob_prefix:
            source_blob_name = "/".join([source_blob_prefix, source_blob_name])

        source_bucket = client.bucket(source_bucket_name)
        source_blob = source_bucket.blob(source_blob_name)

        # Create a bucket and blob using the artifact URI
        destination_bucket = client.bucket(destination_bucket_name)

        destination_blob_name = source_blob_name
        if destination_blob_prefix:
            destination_blob_name = "/".join(
                [destination_blob_prefix, destination_blob_name]
            )

        # Copy over the object from the source bucket to the new bucket
        blob_copy = source_bucket.copy_blob(
            source_blob, destination_bucket, destination_blob_name
        )

        data_gcs_path = "".join(
            ["gs://", "/".join([destination_bucket_name, blob_copy.name])]
        )

    path = serializer_utils.serialize_to_tmp_and_copy_to_gcs(
        "my_" + dataset_type + "_dataloader.pth",
        destination_bucket,
        destination_blob_prefix,
        functools.partial(torch.save, obj),
    )

    return path, data_gcs_path


def _serialize_local_dataloader(
    artifact_uri: str,
    dataloader_path: str,
    obj: torch.utils.data.DataLoader,
    dataset_type: str,
) -> (str, str):
    """Serializes DataLoader object to GCS and stores locally-sourced data in
       a run-time bucket

    Args:
        artifact_uri (str): the GCS bucket where the serialized object will reside.
        dataloader_path (str): the path where the origin data used to construct the DataLoader
                               resides.
        obj (torch.utils.data.DataLoader): the pytorch DataLoader to serialize.
        dataset_type (str): the intended use of the dataset (ie. training, testing)

    Returns:
        The GCS path pointing to the serialized DataLoader, the GCS path pointing to the
        serialized origin data.
    """

    if not artifact_uri.startswith("gs://"):
        local_path = artifact_uri + "my_" + dataset_type + "_dataloader.pth"
        torch.save(obj, local_path)
        return local_path, dataloader_path

    dataloader_path = pathlib.Path(dataloader_path)

    gcs_bucket, gcs_blob_prefix = utils.extract_bucket_and_prefix_from_gcs_path(
        artifact_uri
    )

    data_blob_path = dataset_type + "_" + dataloader_path.name

    if gcs_blob_prefix:
        data_blob_path = "/".join([gcs_blob_prefix, data_blob_path])

    client = storage.Client(
        project=initializer.global_config.project,
        credentials=initializer.global_config.credentials,
    )

    bucket = client.bucket(gcs_bucket)
    data_blob = bucket.blob(data_blob_path)
    data_blob.upload_from_filename(str(dataloader_path))

    data_gcs_path = "".join(
        ["gs://", "/".join([data_blob.bucket.name, data_blob.name])]
    )

    path = serializer_utils.serialize_to_tmp_and_copy_to_gcs(
        "my_" + dataset_type + "_dataloader.pth",
        gcs_bucket,
        gcs_blob_prefix,
        functools.partial(torch.save, obj),
    )

    return path, data_gcs_path


def _serialize_dataloader(
    artifact_uri: str, obj: torch.utils.data.DataLoader, dataset_type: str
) -> (str, str):
    """Serializes DataLoader object to GCS and stores remotely-sourced data in
       a run-time bucket. Determines which helper method to use by introspecting
       the user-specified DataLoader object.

    Args:
        artifact_uri (str): the GCS bucket where the serialized object will reside.
        obj (torch.utils.data.DataLoader): the DataLoader to be serialized
        dataset_type (str): the intended use of the dataset (ie. training, testing)

    Returns:
        The GCS path pointing to the serialized DataLoader, the GCS path pointing to the
        serialized origin data.
    """
    my_dataset = obj.dataset
    root = getattr(my_dataset, "root", None)

    # Decide whether to pass to remote or local serialization
<<<<<<< HEAD
    if not root.startswith("gs://"):
=======
    if root and root.startswith("gs://"):
>>>>>>> dfa927e3
        return _serialize_remote_dataloader(artifact_uri, root, obj, dataset_type)
    else:
        return _serialize_local_dataloader(artifact_uri, root, obj, dataset_type)


def _deserialize_dataloader(artifact_uri: str) -> DataLoader:
    """Deserializes DataLoader object from a GCS uri

    Args:
        artifact_uri (str): the GCS bucket where the serialized object will resides

    Returns:
        The DataLoader object stored at the given location.
    """

    if not artifact_uri.startswith("gs://"):
        dataloader = torch.load(artifact_uri)
        return dataloader

    gcs_bucket, gcs_blob = utils.extract_bucket_and_prefix_from_gcs_path(artifact_uri)

    client = storage.Client(
        project=initializer.global_config.project,
        credentials=initializer.global_config.credentials,
    )

    bucket = client.bucket(gcs_bucket)
    blob = bucket.blob(gcs_blob)
    dataloader = None

    # This code may not be necessary, as torch may be able to read from a remote path, but
    # I need to double check this.
    try:
        with tempfile.TemporaryDirectory() as tmpdirname:
            dest_file = pathlib.Path(tmpdirname) / "deserialized_dataloader.pth"
            blob.download_to_filename(dest_file)
            dataloader = torch.load(dest_file)

    except (ValueError, RuntimeError) as err:
        raise RuntimeError(
            "There was a problem reading the model at '{}': {}".format(
                artifact_uri, err
            )
        )

    # Return a pandas DataFrame read from the csv in the cloud
    return dataloader<|MERGE_RESOLUTION|>--- conflicted
+++ resolved
@@ -198,11 +198,7 @@
     root = getattr(my_dataset, "root", None)
 
     # Decide whether to pass to remote or local serialization
-<<<<<<< HEAD
-    if not root.startswith("gs://"):
-=======
     if root and root.startswith("gs://"):
->>>>>>> dfa927e3
         return _serialize_remote_dataloader(artifact_uri, root, obj, dataset_type)
     else:
         return _serialize_local_dataloader(artifact_uri, root, obj, dataset_type)
