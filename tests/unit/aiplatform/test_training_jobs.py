--- conflicted
+++ resolved
@@ -724,8 +724,6 @@
             make_training_pipeline_with_enable_web_access(
                 state=gca_pipeline_state.PipelineState.PIPELINE_STATE_PENDING,
             )
-<<<<<<< HEAD
-=======
         )
         yield mock_create_training_pipeline
 
@@ -739,7 +737,6 @@
             make_training_pipeline_with_scheduling(
                 state=gca_pipeline_state.PipelineState.PIPELINE_STATE_PENDING,
             )
->>>>>>> dc3be45c
         )
         yield mock_create_training_pipeline
 
@@ -1110,11 +1107,8 @@
         aiplatform.init(
             project=_TEST_PROJECT,
             staging_bucket=_TEST_BUCKET_NAME,
-<<<<<<< HEAD
-=======
             credentials=_TEST_CREDENTIALS,
             encryption_spec_key_name=_TEST_DEFAULT_ENCRYPTION_KEY_NAME,
->>>>>>> dc3be45c
         )
 
         job = training_jobs.CustomTrainingJob(
@@ -1261,11 +1255,6 @@
         )
 
     @pytest.mark.parametrize("sync", [True, False])
-<<<<<<< HEAD
-    def test_run_called_twice_raises(
-        self,
-        mock_tabular_dataset,
-=======
     def test_run_call_pipeline_service_create_with_tabular_dataset_and_timeout_not_explicitly_set(
         self,
         mock_pipeline_service_create,
@@ -1273,7 +1262,6 @@
         mock_python_package_to_gcs,
         mock_tabular_dataset,
         mock_model_service_get,
->>>>>>> dc3be45c
         sync,
     ):
         aiplatform.init(
@@ -1591,54 +1579,7 @@
         "mock_model_service_get",
     )
     @pytest.mark.parametrize("sync", [True, False])
-<<<<<<< HEAD
-    def test_run_call_pipeline_service_create_with_enable_web_access(
-        self, sync, caplog
-    ):
-
-        caplog.set_level(logging.INFO)
-
-        aiplatform.init(
-            project=_TEST_PROJECT,
-            staging_bucket=_TEST_BUCKET_NAME,
-            credentials=_TEST_CREDENTIALS,
-        )
-
-        job = training_jobs.CustomTrainingJob(
-            display_name=_TEST_DISPLAY_NAME,
-            script_path=_TEST_LOCAL_SCRIPT_FILE_NAME,
-            container_uri=_TEST_TRAINING_CONTAINER_IMAGE,
-        )
-
-        job.run(
-            base_output_dir=_TEST_BASE_OUTPUT_DIR,
-            args=_TEST_RUN_ARGS,
-            machine_type=_TEST_MACHINE_TYPE,
-            accelerator_type=_TEST_ACCELERATOR_TYPE,
-            accelerator_count=_TEST_ACCELERATOR_COUNT,
-            enable_web_access=_TEST_ENABLE_WEB_ACCESS,
-            sync=sync,
-        )
-
-        if not sync:
-            job.wait()
-
-        print(caplog.text)
-        assert "workerpool0-0" in caplog.text
-        assert job._gca_resource == make_training_pipeline_with_enable_web_access(
-            gca_pipeline_state.PipelineState.PIPELINE_STATE_SUCCEEDED
-        )
-
-    @pytest.mark.usefixtures(
-        "mock_pipeline_service_create_with_no_model_to_upload",
-        "mock_pipeline_service_get_with_no_model_to_upload",
-        "mock_python_package_to_gcs",
-    )
-    @pytest.mark.parametrize("sync", [True, False])
-    def test_run_returns_none_if_no_model_to_upload(
-=======
     def test_run_called_twice_raises(
->>>>>>> dc3be45c
         self,
         mock_tabular_dataset,
         sync,
@@ -1691,18 +1632,12 @@
             job.wait()
 
     @pytest.mark.parametrize("sync", [True, False])
-<<<<<<< HEAD
-    def test_get_model_raises_if_no_model_to_upload(
-        self,
-        mock_tabular_dataset,
-=======
     def test_run_with_invalid_accelerator_type_raises(
         self,
         mock_pipeline_service_create,
         mock_python_package_to_gcs,
         mock_tabular_dataset,
         mock_model_service_get,
->>>>>>> dc3be45c
         sync,
     ):
         aiplatform.init(project=_TEST_PROJECT, staging_bucket=_TEST_BUCKET_NAME)
@@ -2316,11 +2251,6 @@
 
         assert job.state == gca_pipeline_state.PipelineState.PIPELINE_STATE_SUCCEEDED
 
-<<<<<<< HEAD
-    def test_run_call_pipeline_service_create_with_nontabular_dataset_raises_if_annotation_schema_uri(
-        self,
-        mock_nontabular_dataset,
-=======
     @pytest.mark.parametrize("sync", [True, False])
     def test_run_call_pipeline_service_create_distributed_training_with_reduction_server(
         self,
@@ -2328,15 +2258,11 @@
         mock_pipeline_service_get_with_no_model_to_upload,
         mock_python_package_to_gcs,
         sync,
->>>>>>> dc3be45c
     ):
         aiplatform.init(
             project=_TEST_PROJECT,
             staging_bucket=_TEST_BUCKET_NAME,
-<<<<<<< HEAD
-=======
             credentials=_TEST_CREDENTIALS,
->>>>>>> dc3be45c
         )
 
         job = training_jobs.CustomTrainingJob(
@@ -2360,18 +2286,6 @@
             create_request_timeout=None,
         )
 
-<<<<<<< HEAD
-    @pytest.mark.usefixtures(
-        "mock_pipeline_service_create",
-        "mock_pipeline_service_get",
-        "mock_python_package_to_gcs",
-        "mock_model_service_get",
-    )
-    def test_cancel_training_job(self, mock_pipeline_service_cancel):
-        aiplatform.init(
-            project=_TEST_PROJECT,
-            staging_bucket=_TEST_BUCKET_NAME,
-=======
         if not sync:
             job.wait()
 
@@ -2379,7 +2293,6 @@
             gcs_staging_dir=_TEST_BUCKET_NAME,
             project=_TEST_PROJECT,
             credentials=initializer.global_config.credentials,
->>>>>>> dc3be45c
         )
 
         true_args = _TEST_RUN_ARGS
@@ -2462,17 +2375,6 @@
             gca_pipeline_state.PipelineState.PIPELINE_STATE_SUCCEEDED
         )
 
-<<<<<<< HEAD
-    @pytest.mark.usefixtures(
-        "mock_pipeline_service_create",
-        "mock_python_package_to_gcs",
-        "mock_model_service_get",
-    )
-    def test_cancel_training_job_without_running(self, mock_pipeline_service_cancel):
-        aiplatform.init(
-            project=_TEST_PROJECT,
-            staging_bucket=_TEST_BUCKET_NAME,
-=======
         assert not job.has_failed
 
         assert job.state == gca_pipeline_state.PipelineState.PIPELINE_STATE_SUCCEEDED
@@ -2484,7 +2386,6 @@
 
         get_training_job_custom_mock.assert_called_once_with(
             name=_TEST_NAME, retry=base._DEFAULT_RETRY
->>>>>>> dc3be45c
         )
         assert isinstance(job, training_jobs.CustomTrainingJob)
 
@@ -3081,18 +2982,12 @@
         assert job._has_logged_custom_job
 
     @pytest.mark.parametrize("sync", [True, False])
-<<<<<<< HEAD
-    def test_run_called_twice_raises(
-        self,
-        mock_tabular_dataset,
-=======
     def test_run_call_pipeline_service_create_with_tabular_dataset_and_timeout(
         self,
         mock_pipeline_service_create,
         mock_pipeline_service_get,
         mock_tabular_dataset,
         mock_model_service_get,
->>>>>>> dc3be45c
         sync,
     ):
         aiplatform.init(
@@ -3333,24 +3228,10 @@
             for key, value in _TEST_MODEL_SERVING_CONTAINER_ENVIRONMENT_VARIABLES.items()
         ]
 
-<<<<<<< HEAD
-    @pytest.mark.usefixtures(
-        "mock_pipeline_service_create_with_no_model_to_upload",
-        "mock_pipeline_service_get_with_no_model_to_upload",
-    )
-    @pytest.mark.parametrize("sync", [True, False])
-    def test_get_model_raises_if_no_model_to_upload(
-        self,
-        mock_tabular_dataset,
-        sync,
-    ):
-        aiplatform.init(project=_TEST_PROJECT, staging_bucket=_TEST_BUCKET_NAME)
-=======
         ports = [
             gca_model.Port(container_port=port)
             for port in _TEST_MODEL_SERVING_CONTAINER_PORTS
         ]
->>>>>>> dc3be45c
 
         true_container_spec = gca_model.ModelContainerSpec(
             image_uri=_TEST_SERVING_CONTAINER_IMAGE,
@@ -3700,18 +3581,12 @@
         mock_model_service_get,
         sync,
     ):
-<<<<<<< HEAD
-        aiplatform.init(
-            project=_TEST_PROJECT,
-            staging_bucket=_TEST_BUCKET_NAME,
-=======
         aiplatform.init(project=_TEST_PROJECT, staging_bucket=_TEST_BUCKET_NAME)
 
         job = training_jobs.CustomContainerTrainingJob(
             display_name=_TEST_DISPLAY_NAME,
             container_uri=_TEST_TRAINING_CONTAINER_IMAGE,
             command=_TEST_TRAINING_CONTAINER_CMD,
->>>>>>> dc3be45c
         )
 
         with pytest.raises(RuntimeError):
@@ -3840,20 +3715,10 @@
 
         caplog.set_level(logging.INFO)
 
-<<<<<<< HEAD
-    def test_run_call_pipeline_service_create_with_nontabular_dataset_raises_if_annotation_schema_uri(
-        self,
-        mock_nontabular_dataset,
-    ):
-        aiplatform.init(
-            project=_TEST_PROJECT,
-            staging_bucket=_TEST_BUCKET_NAME,
-=======
         aiplatform.init(
             project=_TEST_PROJECT,
             staging_bucket=_TEST_BUCKET_NAME,
             credentials=_TEST_CREDENTIALS,
->>>>>>> dc3be45c
         )
 
         job = training_jobs.CustomContainerTrainingJob(
@@ -4848,15 +4713,6 @@
         assert spec.pool_specs == true_pool_spec
 
 
-<<<<<<< HEAD
-        chief_worker_spec = (
-            worker_spec_utils._DistributedTrainingSpec.chief_worker_pool(
-                replica_count=10,
-                machine_type=_TEST_MACHINE_TYPE,
-                accelerator_count=_TEST_ACCELERATOR_COUNT,
-                accelerator_type=_TEST_ACCELERATOR_TYPE,
-            )
-=======
 @pytest.mark.usefixtures("google_auth_mock")
 class TestCustomPythonPackageTrainingJob:
     def setup_method(self):
@@ -4917,7 +4773,6 @@
             test_fraction_split=_TEST_TEST_FRACTION_SPLIT,
             sync=sync,
             create_request_timeout=None,
->>>>>>> dc3be45c
         )
 
         if not sync:
@@ -5072,15 +4927,6 @@
             model_prediction_schema_uri=_TEST_MODEL_PREDICTION_SCHEMA_URI,
         )
 
-<<<<<<< HEAD
-        chief_worker_spec = (
-            worker_spec_utils._DistributedTrainingSpec.chief_worker_pool(
-                replica_count=1,
-                machine_type=_TEST_MACHINE_TYPE,
-                accelerator_count=_TEST_ACCELERATOR_COUNT,
-                accelerator_type=_TEST_ACCELERATOR_TYPE,
-            )
-=======
         model_from_job = job.run(
             dataset=mock_tabular_dataset,
             model_display_name=_TEST_MODEL_DISPLAY_NAME,
@@ -5098,7 +4944,6 @@
             test_fraction_split=_TEST_TEST_FRACTION_SPLIT,
             sync=sync,
             create_request_timeout=180.0,
->>>>>>> dc3be45c
         )
 
         if not sync:
