# -*- coding: utf-8 -*-

# Copyright 2020 Google LLC
#
# Licensed under the Apache License, Version 2.0 (the "License");
# you may not use this file except in compliance with the License.
# You may obtain a copy of the License at
#
#     http://www.apache.org/licenses/LICENSE-2.0
#
# Unless required by applicable law or agreed to in writing, software
# distributed under the License is distributed on an "AS IS" BASIS,
# WITHOUT WARRANTIES OR CONDITIONS OF ANY KIND, either express or implied.
# See the License for the specific language governing permissions and
# limitations under the License.
#

from distutils import core
import functools
import importlib
import pathlib
import pytest
import subprocess
import shutil
import sys
import tarfile
import tempfile
from unittest import mock
from unittest.mock import patch

from google.auth import credentials as auth_credentials

from google.cloud import aiplatform
from google.cloud.aiplatform import datasets
from google.cloud.aiplatform import initializer
from google.cloud.aiplatform import schema
from google.cloud.aiplatform import training_jobs
from google.cloud.aiplatform_v1beta1.services.model_service import (
    client as model_service_client,
)
from google.cloud.aiplatform_v1beta1.services.pipeline_service import (
    client as pipeline_service_client,
)
from google.cloud.aiplatform_v1beta1.types import io as gca_io
from google.cloud.aiplatform_v1beta1.types import env_var
from google.cloud.aiplatform_v1beta1.types import model as gca_model
from google.cloud.aiplatform_v1beta1.types import pipeline_state as gca_pipeline_state
from google.cloud.aiplatform_v1beta1.types import (
    training_pipeline as gca_training_pipeline,
)
from google.cloud.aiplatform_v1beta1 import Dataset as GapicDataset

from google.cloud import storage
from google.protobuf import json_format
from google.protobuf import struct_pb2


_TEST_BUCKET_NAME = "test-bucket"
_TEST_GCS_PATH_WITHOUT_BUCKET = "path/to/folder"
_TEST_GCS_PATH = f"{_TEST_BUCKET_NAME}/{_TEST_GCS_PATH_WITHOUT_BUCKET}"
_TEST_GCS_PATH_WITH_TRAILING_SLASH = f"{_TEST_GCS_PATH}/"
_TEST_LOCAL_SCRIPT_FILE_NAME = "____test____script.py"
_TEST_LOCAL_SCRIPT_FILE_PATH = f"path/to/{_TEST_LOCAL_SCRIPT_FILE_NAME}"
_TEST_PROJECT = "test-project"
_TEST_PYTHON_SOURCE = """
print('hello world')
"""
_TEST_REQUIREMENTS = ["pandas", "numpy", "tensorflow"]

_TEST_DATASET_DISPLAY_NAME = "test-dataset-display-name"
_TEST_DATASET_NAME = "test-dataset-name"
_TEST_DISPLAY_NAME = "test-display-name"
_TEST_METADATA_SCHEMA_URI_TABULAR = schema.dataset.metadata.tabular
_TEST_TRAINING_CONTAINER_IMAGE = "gcr.io/test-training/container:image"
_TEST_TRAINING_CONTAINER_CMD = ["python3", "task.py"]
_TEST_SERVING_CONTAINER_IMAGE = "gcr.io/test-serving/container:image"
_TEST_SERVING_CONTAINER_PREDICTION_ROUTE = "predict"
_TEST_SERVING_CONTAINER_HEALTH_ROUTE = "metadata"

_TEST_METADATA_SCHEMA_URI_NONTABULAR = schema.dataset.metadata.image
_TEST_ANNOTATION_SCHEMA_URI = schema.dataset.annotation.image.classification

_TEST_BASE_OUTPUT_DIR = "gs://test-base-output-dir"
_TEST_BIGQUERY_DESTINATION = "bq://test-project"
_TEST_RUN_ARGS = ["-v", 0.1, "--test=arg"]
_TEST_REPLICA_COUNT = 1
_TEST_MACHINE_TYPE = "n1-standard-4"
_TEST_ACCELERATOR_TYPE = "NVIDIA_TESLA_K80"
_TEST_INVALID_ACCELERATOR_TYPE = "NVIDIA_DOES_NOT_EXIST"
_TEST_ACCELERATOR_COUNT = 1
_TEST_MODEL_DISPLAY_NAME = "model-display-name"
_TEST_DEFAULT_TRAINING_FRACTION_SPLIT = 0.8
_TEST_DEFAULT_VALIDATION_FRACTION_SPLIT = 0.1
_TEST_DEFAULT_TEST_FRACTION_SPLIT = 0.1
_TEST_TRAINING_FRACTION_SPLIT = 0.6
_TEST_VALIDATION_FRACTION_SPLIT = 0.2
_TEST_TEST_FRACTION_SPLIT = 0.2
_TEST_PREDEFINED_SPLIT_COLUMN_NAME = "split"

_TEST_MODEL_INSTANCE_SCHEMA_URI = "instance_schema_uri.yaml"
_TEST_MODEL_PARAMETERS_SCHEMA_URI = "parameters_schema_uri.yaml"
_TEST_MODEL_PREDICTION_SCHEMA_URI = "prediction_schema_uri.yaml"
_TEST_MODEL_SERVING_CONTAINER_COMMAND = ["test_command"]
_TEST_MODEL_SERVING_CONTAINER_ARGS = ["test_args"]
_TEST_MODEL_SERVING_CONTAINER_ENVIRONMENT_VARIABLES = {
    "learning_rate": 0.01,
    "loss_fn": "mse",
}
_TEST_MODEL_SERVING_CONTAINER_PORTS = [8888, 10000]
_TEST_MODEL_DESCRIPTION = "test description"

_TEST_OUTPUT_PYTHON_PACKAGE_PATH = "gs://test/ouput/python/trainer.tar.gz"
_TEST_PYTHON_MODULE_NAME = "aiplatform.task"

_TEST_MODEL_NAME = "projects/my-project/locations/us-central1/models/12345"
_TEST_MODEL_LABELS = {"label_key": "label_value"}

_TEST_PIPELINE_RESOURCE_NAME = (
    "projects/my-project/locations/us-central1/trainingPipeline/12345"
)
_TEST_CREDENTIALS = mock.Mock(spec=auth_credentials.AnonymousCredentials())


def local_copy_method(path):
    shutil.copy(path, ".")
    return pathlib.Path(path).name


@pytest.fixture
def mock_client_bucket():
    with patch.object(storage.Client, "bucket") as mock_client_bucket:

        def blob_side_effect(name, mock_blob, bucket):
            mock_blob.name = name
            mock_blob.bucket = bucket
            return mock_blob

        MockBucket = mock.Mock(autospec=storage.Bucket)
        MockBucket.name = _TEST_BUCKET_NAME
        MockBlob = mock.Mock(autospec=storage.Blob)
        MockBucket.blob.side_effect = functools.partial(
            blob_side_effect, mock_blob=MockBlob, bucket=MockBucket
        )
        mock_client_bucket.return_value = MockBucket

        yield mock_client_bucket, MockBlob


class TestTrainingScriptPythonPackagerHelpers:
    def setup_method(self):
        importlib.reload(initializer)
        importlib.reload(aiplatform)

    def test_timestamp_copy_to_gcs_calls_gcs_client_with_bucket(
        self, mock_client_bucket
    ):

        mock_client_bucket, mock_blob = mock_client_bucket

        gcs_path = training_jobs._timestamped_copy_to_gcs(
            local_file_path=_TEST_LOCAL_SCRIPT_FILE_PATH,
            gcs_dir=_TEST_BUCKET_NAME,
            project=_TEST_PROJECT,
        )

        local_script_file_name = pathlib.Path(_TEST_LOCAL_SCRIPT_FILE_PATH).name

        mock_client_bucket.assert_called_once_with(_TEST_BUCKET_NAME)
        mock_client_bucket.return_value.blob.assert_called_once()

        blob_arg = mock_client_bucket.return_value.blob.call_args[0][0]
        assert blob_arg.startswith("aiplatform-")
        assert blob_arg.endswith(_TEST_LOCAL_SCRIPT_FILE_NAME)

        mock_blob.upload_from_filename.assert_called_once_with(
            _TEST_LOCAL_SCRIPT_FILE_PATH
        )
        assert gcs_path.endswith(local_script_file_name)
        assert gcs_path.startswith(f"gs://{_TEST_BUCKET_NAME}/aiplatform-")

    def test_timestamp_copy_to_gcs_calls_gcs_client_with_gcs_path(
        self, mock_client_bucket
    ):

        mock_client_bucket, mock_blob = mock_client_bucket

        gcs_path = training_jobs._timestamped_copy_to_gcs(
            local_file_path=_TEST_LOCAL_SCRIPT_FILE_PATH,
            gcs_dir=_TEST_GCS_PATH_WITH_TRAILING_SLASH,
            project=_TEST_PROJECT,
        )

        local_script_file_name = pathlib.Path(_TEST_LOCAL_SCRIPT_FILE_PATH).name

        mock_client_bucket.assert_called_once_with(_TEST_BUCKET_NAME)
        mock_client_bucket.return_value.blob.assert_called_once()

        blob_arg = mock_client_bucket.return_value.blob.call_args[0][0]
        assert blob_arg.startswith(f"{_TEST_GCS_PATH_WITHOUT_BUCKET}/aiplatform-")
        assert blob_arg.endswith(f"{_TEST_LOCAL_SCRIPT_FILE_NAME}")

        mock_blob.upload_from_filename.assert_called_once_with(
            _TEST_LOCAL_SCRIPT_FILE_PATH
        )

        assert gcs_path.startswith(f"gs://{_TEST_GCS_PATH}/aiplatform-")
        assert gcs_path.endswith(local_script_file_name)

    def test_timestamp_copy_to_gcs_calls_gcs_client_with_trailing_slash(
        self, mock_client_bucket
    ):

        mock_client_bucket, mock_blob = mock_client_bucket

        gcs_path = training_jobs._timestamped_copy_to_gcs(
            local_file_path=_TEST_LOCAL_SCRIPT_FILE_PATH,
            gcs_dir=_TEST_GCS_PATH,
            project=_TEST_PROJECT,
        )

        local_script_file_name = pathlib.Path(_TEST_LOCAL_SCRIPT_FILE_PATH).name

        mock_client_bucket.assert_called_once_with(_TEST_BUCKET_NAME)
        mock_client_bucket.return_value.blob.assert_called_once()

        blob_arg = mock_client_bucket.return_value.blob.call_args[0][0]
        assert blob_arg.startswith(f"{_TEST_GCS_PATH_WITHOUT_BUCKET}/aiplatform-")
        assert blob_arg.endswith(_TEST_LOCAL_SCRIPT_FILE_NAME)

        mock_blob.upload_from_filename.assert_called_once_with(
            _TEST_LOCAL_SCRIPT_FILE_PATH
        )

        assert gcs_path.startswith(f"gs://{_TEST_GCS_PATH}/aiplatform-")
        assert gcs_path.endswith(local_script_file_name)

    def test_timestamp_copy_to_gcs_calls_gcs_client(self, mock_client_bucket):

        mock_client_bucket, mock_blob = mock_client_bucket

        gcs_path = training_jobs._timestamped_copy_to_gcs(
            local_file_path=_TEST_LOCAL_SCRIPT_FILE_PATH,
            gcs_dir=_TEST_BUCKET_NAME,
            project=_TEST_PROJECT,
        )

        mock_client_bucket.assert_called_once_with(_TEST_BUCKET_NAME)
        mock_client_bucket.return_value.blob.assert_called_once()
        mock_blob.upload_from_filename.assert_called_once_with(
            _TEST_LOCAL_SCRIPT_FILE_PATH
        )
        assert gcs_path.endswith(pathlib.Path(_TEST_LOCAL_SCRIPT_FILE_PATH).name)
        assert gcs_path.startswith(f"gs://{_TEST_BUCKET_NAME}")

    def test_get_python_executable_raises_if_None(self):
        with patch.object(sys, "executable", new=None):
            with pytest.raises(EnvironmentError):
                training_jobs._get_python_executable()

    def test_get_python_executable_returns_python_executable(self):
        assert "python" in training_jobs._get_python_executable().lower()


class TestTrainingScriptPythonPackager:
    def setup_method(self):
        importlib.reload(initializer)
        importlib.reload(aiplatform)
        with open(_TEST_LOCAL_SCRIPT_FILE_NAME, "w") as fp:
            fp.write(_TEST_PYTHON_SOURCE)

    def teardown_method(self):
        pathlib.Path(_TEST_LOCAL_SCRIPT_FILE_NAME).unlink()
        python_package_file = f"{training_jobs._TrainingScriptPythonPackager._ROOT_MODULE}-{training_jobs._TrainingScriptPythonPackager._SETUP_PY_VERSION}.tar.gz"
        if pathlib.Path(python_package_file).is_file():
            pathlib.Path(python_package_file).unlink()
        subprocess.check_output(
            [
                "pip3",
                "uninstall",
                "-y",
                training_jobs._TrainingScriptPythonPackager._ROOT_MODULE,
            ]
        )

    def test_packager_creates_and_copies_python_package(self):
        tsp = training_jobs._TrainingScriptPythonPackager(_TEST_LOCAL_SCRIPT_FILE_NAME)
        tsp.package_and_copy(copy_method=local_copy_method)
        assert pathlib.Path(
            f"{tsp._ROOT_MODULE}-{tsp._SETUP_PY_VERSION}.tar.gz"
        ).is_file()

    def test_created_package_module_is_installable_and_can_be_run(self):
        tsp = training_jobs._TrainingScriptPythonPackager(_TEST_LOCAL_SCRIPT_FILE_NAME)
        source_dist_path = tsp.package_and_copy(copy_method=local_copy_method)
        subprocess.check_output(["pip3", "install", source_dist_path])
        module_output = subprocess.check_output(
            [training_jobs._get_python_executable(), "-m", tsp.module_name]
        )
        assert "hello world" in module_output.decode()

    def test_requirements_are_in_package(self):
        tsp = training_jobs._TrainingScriptPythonPackager(
            _TEST_LOCAL_SCRIPT_FILE_NAME, requirements=_TEST_REQUIREMENTS
        )
        source_dist_path = tsp.package_and_copy(copy_method=local_copy_method)
        with tarfile.open(source_dist_path) as tf:
            with tempfile.TemporaryDirectory() as tmpdirname:
                setup_py_path = f"{training_jobs._TrainingScriptPythonPackager._ROOT_MODULE}-{training_jobs._TrainingScriptPythonPackager._SETUP_PY_VERSION}/setup.py"
                tf.extract(setup_py_path, path=tmpdirname)
                setup_py = core.run_setup(
                    pathlib.Path(tmpdirname, setup_py_path), stop_after="init"
                )
                assert _TEST_REQUIREMENTS == setup_py.install_requires

    def test_packaging_fails_whith_RuntimeError(self):
        with patch("subprocess.Popen") as mock_popen:
            mock_subprocess = mock.Mock()
            mock_subprocess.communicate.return_value = (b"", b"")
            mock_subprocess.returncode = 1
            mock_popen.return_value = mock_subprocess
            tsp = training_jobs._TrainingScriptPythonPackager(
                _TEST_LOCAL_SCRIPT_FILE_NAME
            )
            with pytest.raises(RuntimeError):
                tsp.package_and_copy(copy_method=local_copy_method)

    def test_package_and_copy_to_gcs_copies_to_gcs(self, mock_client_bucket):
        mock_client_bucket, mock_blob = mock_client_bucket

        tsp = training_jobs._TrainingScriptPythonPackager(_TEST_LOCAL_SCRIPT_FILE_NAME)

        gcs_path = tsp.package_and_copy_to_gcs(
            gcs_staging_dir=_TEST_BUCKET_NAME, project=_TEST_PROJECT
        )

        mock_client_bucket.assert_called_once_with(_TEST_BUCKET_NAME)
        mock_client_bucket.return_value.blob.assert_called_once()

        mock_blob.upload_from_filename.call_args[0][0].endswith(
            "/trainer/dist/aiplatform_custom_trainer_script-0.1.tar.gz"
        )

        assert gcs_path.endswith("-aiplatform_custom_trainer_script-0.1.tar.gz")
        assert gcs_path.startswith(f"gs://{_TEST_BUCKET_NAME}")


@pytest.fixture
def mock_pipeline_service_create():
    with mock.patch.object(
        pipeline_service_client.PipelineServiceClient, "create_training_pipeline"
    ) as mock_create_training_pipeline:
        mock_create_training_pipeline.return_value = gca_training_pipeline.TrainingPipeline(
            name=_TEST_PIPELINE_RESOURCE_NAME,
            state=gca_pipeline_state.PipelineState.PIPELINE_STATE_SUCCEEDED,
            model_to_upload=gca_model.Model(name=_TEST_MODEL_NAME),
        )
        yield mock_create_training_pipeline


@pytest.fixture
def mock_pipeline_service_create_with_no_model_to_upload():
    with mock.patch.object(
        pipeline_service_client.PipelineServiceClient, "create_training_pipeline"
    ) as mock_create_training_pipeline:
        mock_create_training_pipeline.return_value = gca_training_pipeline.TrainingPipeline(
            name=_TEST_PIPELINE_RESOURCE_NAME,
            state=gca_pipeline_state.PipelineState.PIPELINE_STATE_SUCCEEDED,
        )
        yield mock_create_training_pipeline


@pytest.fixture
def mock_pipeline_service_create_and_get_with_fail():
    with mock.patch.object(
        pipeline_service_client.PipelineServiceClient, "create_training_pipeline"
    ) as mock_create_training_pipeline:
        mock_create_training_pipeline.return_value = gca_training_pipeline.TrainingPipeline(
            name=_TEST_PIPELINE_RESOURCE_NAME,
            state=gca_pipeline_state.PipelineState.PIPELINE_STATE_RUNNING,
        )

        with mock.patch.object(
            pipeline_service_client.PipelineServiceClient, "get_training_pipeline"
        ) as mock_get_training_pipeline:
            mock_get_training_pipeline.return_value = gca_training_pipeline.TrainingPipeline(
                name=_TEST_PIPELINE_RESOURCE_NAME,
                state=gca_pipeline_state.PipelineState.PIPELINE_STATE_FAILED,
            )

            yield mock_create_training_pipeline, mock_get_training_pipeline


@pytest.fixture
def mock_model_service_get():
    with mock.patch.object(
        model_service_client.ModelServiceClient, "get_model"
    ) as mock_get_model:
        mock_get_model.return_value = gca_model.Model()
        yield mock_get_model


@pytest.fixture
def mock_python_package_to_gcs():
    with mock.patch.object(
        training_jobs._TrainingScriptPythonPackager, "package_and_copy_to_gcs"
    ) as mock_package_to_copy_gcs:
        mock_package_to_copy_gcs.return_value = _TEST_OUTPUT_PYTHON_PACKAGE_PATH
        yield mock_package_to_copy_gcs


@pytest.fixture
def mock_tabular_dataset():
    ds = mock.MagicMock(datasets.Dataset)
    ds.name = _TEST_DATASET_NAME
    ds._latest_future = None
    ds._gca_resource = GapicDataset(
        display_name=_TEST_DATASET_DISPLAY_NAME,
        metadata_schema_uri=_TEST_METADATA_SCHEMA_URI_TABULAR,
        labels={},
        name=_TEST_DATASET_NAME,
        metadata={},
    )
    return ds


@pytest.fixture
def mock_nontabular_dataset():
    ds = mock.MagicMock(datasets.Dataset)
    ds.name = _TEST_DATASET_NAME
    ds._latest_future = None
    ds._gca_resource = GapicDataset(
        display_name=_TEST_DATASET_DISPLAY_NAME,
        metadata_schema_uri=_TEST_METADATA_SCHEMA_URI_NONTABULAR,
        labels={},
        name=_TEST_DATASET_NAME,
        metadata={},
    )
    return ds


class TestCustomTrainingJob:
    def setup_method(self):
        importlib.reload(initializer)
        importlib.reload(aiplatform)
        with open(_TEST_LOCAL_SCRIPT_FILE_NAME, "w") as fp:
            fp.write(_TEST_PYTHON_SOURCE)

    def teardown_method(self):
        pathlib.Path(_TEST_LOCAL_SCRIPT_FILE_NAME).unlink()
        initializer.global_pool.shutdown(wait=True)

    @pytest.mark.parametrize("sync", [True, False])
    def test_run_call_pipeline_service_create_with_tabular_dataset(
        self,
        mock_pipeline_service_create,
        mock_python_package_to_gcs,
        mock_tabular_dataset,
        mock_model_service_get,
        sync,
    ):
        aiplatform.init(
            project=_TEST_PROJECT,
            staging_bucket=_TEST_BUCKET_NAME,
            credentials=_TEST_CREDENTIALS,
        )

        job = training_jobs.CustomTrainingJob(
            display_name=_TEST_DISPLAY_NAME,
            script_path=_TEST_LOCAL_SCRIPT_FILE_NAME,
            container_uri=_TEST_TRAINING_CONTAINER_IMAGE,
            model_serving_container_image_uri=_TEST_SERVING_CONTAINER_IMAGE,
            model_serving_container_predict_route=_TEST_SERVING_CONTAINER_PREDICTION_ROUTE,
            model_serving_container_health_route=_TEST_SERVING_CONTAINER_HEALTH_ROUTE,
            model_instance_schema_uri=_TEST_MODEL_INSTANCE_SCHEMA_URI,
            model_parameters_schema_uri=_TEST_MODEL_PARAMETERS_SCHEMA_URI,
            model_prediction_schema_uri=_TEST_MODEL_PREDICTION_SCHEMA_URI,
            model_serving_container_command=_TEST_MODEL_SERVING_CONTAINER_COMMAND,
            model_serving_container_args=_TEST_MODEL_SERVING_CONTAINER_ARGS,
            model_serving_container_environment_variables=_TEST_MODEL_SERVING_CONTAINER_ENVIRONMENT_VARIABLES,
            model_serving_container_ports=_TEST_MODEL_SERVING_CONTAINER_PORTS,
            model_description=_TEST_MODEL_DESCRIPTION,
        )

        model_from_job = job.run(
            dataset=mock_tabular_dataset,
            base_output_dir=_TEST_BASE_OUTPUT_DIR,
            args=_TEST_RUN_ARGS,
            replica_count=1,
            machine_type=_TEST_MACHINE_TYPE,
            accelerator_type=_TEST_ACCELERATOR_TYPE,
            accelerator_count=_TEST_ACCELERATOR_COUNT,
            model_display_name=_TEST_MODEL_DISPLAY_NAME,
            training_fraction_split=_TEST_TRAINING_FRACTION_SPLIT,
            validation_fraction_split=_TEST_VALIDATION_FRACTION_SPLIT,
            test_fraction_split=_TEST_TEST_FRACTION_SPLIT,
            predefined_split_column_name=_TEST_PREDEFINED_SPLIT_COLUMN_NAME,
            sync=sync,
        )

        if not sync:
            model_from_job.wait()

        mock_python_package_to_gcs.assert_called_once_with(
            gcs_staging_dir=_TEST_BUCKET_NAME,
            project=_TEST_PROJECT,
            credentials=initializer.global_config.credentials,
        )

        true_args = _TEST_RUN_ARGS

        true_worker_pool_spec = {
            "replicaCount": _TEST_REPLICA_COUNT,
            "machineSpec": {
                "machineType": _TEST_MACHINE_TYPE,
                "acceleratorType": _TEST_ACCELERATOR_TYPE,
                "acceleratorCount": _TEST_ACCELERATOR_COUNT,
            },
            "pythonPackageSpec": {
                "executorImageUri": _TEST_TRAINING_CONTAINER_IMAGE,
                "pythonModule": training_jobs._TrainingScriptPythonPackager.module_name,
                "packageUris": [_TEST_OUTPUT_PYTHON_PACKAGE_PATH],
                "args": true_args,
            },
        }

        true_fraction_split = gca_training_pipeline.FractionSplit(
            training_fraction=_TEST_TRAINING_FRACTION_SPLIT,
            validation_fraction=_TEST_VALIDATION_FRACTION_SPLIT,
            test_fraction=_TEST_TEST_FRACTION_SPLIT,
        )

        env = [
            env_var.EnvVar(name=str(key), value=str(value))
            for key, value in _TEST_MODEL_SERVING_CONTAINER_ENVIRONMENT_VARIABLES.items()
        ]

        ports = [
            gca_model.Port(container_port=port)
            for port in _TEST_MODEL_SERVING_CONTAINER_PORTS
        ]

        true_container_spec = gca_model.ModelContainerSpec(
            image_uri=_TEST_SERVING_CONTAINER_IMAGE,
            predict_route=_TEST_SERVING_CONTAINER_PREDICTION_ROUTE,
            health_route=_TEST_SERVING_CONTAINER_HEALTH_ROUTE,
            command=_TEST_MODEL_SERVING_CONTAINER_COMMAND,
            args=_TEST_MODEL_SERVING_CONTAINER_ARGS,
            env=env,
            ports=ports,
        )

        true_managed_model = gca_model.Model(
            display_name=_TEST_MODEL_DISPLAY_NAME,
            description=_TEST_MODEL_DESCRIPTION,
            container_spec=true_container_spec,
            predict_schemata=gca_model.PredictSchemata(
                instance_schema_uri=_TEST_MODEL_INSTANCE_SCHEMA_URI,
                parameters_schema_uri=_TEST_MODEL_PARAMETERS_SCHEMA_URI,
                prediction_schema_uri=_TEST_MODEL_PREDICTION_SCHEMA_URI,
            ),
        )

        true_input_data_config = gca_training_pipeline.InputDataConfig(
            fraction_split=true_fraction_split,
            predefined_split=gca_training_pipeline.PredefinedSplit(
                key=_TEST_PREDEFINED_SPLIT_COLUMN_NAME
            ),
            dataset_id=mock_tabular_dataset.name,
            gcs_destination=gca_io.GcsDestination(
                output_uri_prefix=_TEST_BASE_OUTPUT_DIR
            ),
        )

        true_training_pipeline = gca_training_pipeline.TrainingPipeline(
            display_name=_TEST_DISPLAY_NAME,
            training_task_definition=schema.training_job.definition.custom_task,
            training_task_inputs=json_format.ParseDict(
                {
                    "workerPoolSpecs": [true_worker_pool_spec],
                    "baseOutputDirectory": {"output_uri_prefix": _TEST_BASE_OUTPUT_DIR},
                },
                struct_pb2.Value(),
            ),
            model_to_upload=true_managed_model,
            input_data_config=true_input_data_config,
        )

        mock_pipeline_service_create.assert_called_once_with(
            parent=initializer.global_config.common_location_path(),
            training_pipeline=true_training_pipeline,
        )

        assert job._gca_resource is mock_pipeline_service_create.return_value

        mock_model_service_get.assert_called_once_with(name=_TEST_MODEL_NAME)

        assert model_from_job._gca_resource is mock_model_service_get.return_value

        assert job.get_model()._gca_resource is mock_model_service_get.return_value

        assert not job.has_failed

        assert job.state == gca_pipeline_state.PipelineState.PIPELINE_STATE_SUCCEEDED

    @pytest.mark.parametrize("sync", [True, False])
    def test_run_call_pipeline_service_create_with_bigquery_destination(
        self,
        mock_pipeline_service_create,
        mock_python_package_to_gcs,
<<<<<<< HEAD
        mock_dataset,
=======
        mock_tabular_dataset,
>>>>>>> 1b78bbea
        mock_model_service_get,
        sync,
    ):
        aiplatform.init(project=_TEST_PROJECT, staging_bucket=_TEST_BUCKET_NAME)

        job = training_jobs.CustomTrainingJob(
            display_name=_TEST_DISPLAY_NAME,
            script_path=_TEST_LOCAL_SCRIPT_FILE_NAME,
            container_uri=_TEST_TRAINING_CONTAINER_IMAGE,
            model_serving_container_image_uri=_TEST_SERVING_CONTAINER_IMAGE,
            model_serving_container_predict_route=_TEST_SERVING_CONTAINER_PREDICTION_ROUTE,
            model_serving_container_health_route=_TEST_SERVING_CONTAINER_HEALTH_ROUTE,
            model_instance_schema_uri=_TEST_MODEL_INSTANCE_SCHEMA_URI,
            model_parameters_schema_uri=_TEST_MODEL_PARAMETERS_SCHEMA_URI,
            model_prediction_schema_uri=_TEST_MODEL_PREDICTION_SCHEMA_URI,
            model_serving_container_command=_TEST_MODEL_SERVING_CONTAINER_COMMAND,
            model_serving_container_args=_TEST_MODEL_SERVING_CONTAINER_ARGS,
            model_serving_container_environment_variables=_TEST_MODEL_SERVING_CONTAINER_ENVIRONMENT_VARIABLES,
            model_serving_container_ports=_TEST_MODEL_SERVING_CONTAINER_PORTS,
            model_description=_TEST_MODEL_DESCRIPTION,
        )

        model_from_job = job.run(
<<<<<<< HEAD
            dataset=mock_dataset,
=======
            dataset=mock_tabular_dataset,
>>>>>>> 1b78bbea
            base_output_dir=_TEST_BASE_OUTPUT_DIR,
            bigquery_destination=_TEST_BIGQUERY_DESTINATION,
            args=_TEST_RUN_ARGS,
            replica_count=1,
            machine_type=_TEST_MACHINE_TYPE,
            accelerator_type=_TEST_ACCELERATOR_TYPE,
            accelerator_count=_TEST_ACCELERATOR_COUNT,
            model_display_name=_TEST_MODEL_DISPLAY_NAME,
            training_fraction_split=_TEST_TRAINING_FRACTION_SPLIT,
            validation_fraction_split=_TEST_VALIDATION_FRACTION_SPLIT,
            test_fraction_split=_TEST_TEST_FRACTION_SPLIT,
            predefined_split_column_name=_TEST_PREDEFINED_SPLIT_COLUMN_NAME,
            sync=sync,
        )

        if not sync:
            model_from_job.wait()

        true_args = _TEST_RUN_ARGS

        true_worker_pool_spec = {
            "replicaCount": _TEST_REPLICA_COUNT,
            "machineSpec": {
                "machineType": _TEST_MACHINE_TYPE,
                "acceleratorType": _TEST_ACCELERATOR_TYPE,
                "acceleratorCount": _TEST_ACCELERATOR_COUNT,
            },
            "pythonPackageSpec": {
                "executorImageUri": _TEST_TRAINING_CONTAINER_IMAGE,
                "pythonModule": training_jobs._TrainingScriptPythonPackager.module_name,
                "packageUris": [_TEST_OUTPUT_PYTHON_PACKAGE_PATH],
                "args": true_args,
            },
        }

        true_fraction_split = gca_training_pipeline.FractionSplit(
            training_fraction=_TEST_TRAINING_FRACTION_SPLIT,
            validation_fraction=_TEST_VALIDATION_FRACTION_SPLIT,
            test_fraction=_TEST_TEST_FRACTION_SPLIT,
        )

        env = [
            env_var.EnvVar(name=str(key), value=str(value))
            for key, value in _TEST_MODEL_SERVING_CONTAINER_ENVIRONMENT_VARIABLES.items()
        ]

        ports = [
            gca_model.Port(container_port=port)
            for port in _TEST_MODEL_SERVING_CONTAINER_PORTS
        ]

        true_container_spec = gca_model.ModelContainerSpec(
            image_uri=_TEST_SERVING_CONTAINER_IMAGE,
            predict_route=_TEST_SERVING_CONTAINER_PREDICTION_ROUTE,
            health_route=_TEST_SERVING_CONTAINER_HEALTH_ROUTE,
            command=_TEST_MODEL_SERVING_CONTAINER_COMMAND,
            args=_TEST_MODEL_SERVING_CONTAINER_ARGS,
            env=env,
            ports=ports,
        )

        true_managed_model = gca_model.Model(
            display_name=_TEST_MODEL_DISPLAY_NAME,
            description=_TEST_MODEL_DESCRIPTION,
            container_spec=true_container_spec,
            predict_schemata=gca_model.PredictSchemata(
                instance_schema_uri=_TEST_MODEL_INSTANCE_SCHEMA_URI,
                parameters_schema_uri=_TEST_MODEL_PARAMETERS_SCHEMA_URI,
                prediction_schema_uri=_TEST_MODEL_PREDICTION_SCHEMA_URI,
            ),
        )

        true_input_data_config = gca_training_pipeline.InputDataConfig(
            fraction_split=true_fraction_split,
            predefined_split=gca_training_pipeline.PredefinedSplit(
                key=_TEST_PREDEFINED_SPLIT_COLUMN_NAME
            ),
<<<<<<< HEAD
            dataset_id=mock_dataset.name,
=======
            dataset_id=mock_tabular_dataset.name,
>>>>>>> 1b78bbea
            bigquery_destination=gca_io.BigQueryDestination(
                output_uri=_TEST_BIGQUERY_DESTINATION
            ),
        )

        true_training_pipeline = gca_training_pipeline.TrainingPipeline(
            display_name=_TEST_DISPLAY_NAME,
            training_task_definition=schema.training_job.definition.custom_task,
            training_task_inputs=json_format.ParseDict(
                {
                    "workerPoolSpecs": [true_worker_pool_spec],
                    "baseOutputDirectory": {"output_uri_prefix": _TEST_BASE_OUTPUT_DIR},
                },
                struct_pb2.Value(),
            ),
            model_to_upload=true_managed_model,
            input_data_config=true_input_data_config,
        )

        mock_pipeline_service_create.assert_called_once_with(
            parent=initializer.global_config.common_location_path(),
            training_pipeline=true_training_pipeline,
        )

        assert job._gca_resource is mock_pipeline_service_create.return_value

        mock_model_service_get.assert_called_once_with(name=_TEST_MODEL_NAME)

        assert model_from_job._gca_resource is mock_model_service_get.return_value

        assert job.get_model()._gca_resource is mock_model_service_get.return_value

        assert not job.has_failed

        assert job.state == gca_pipeline_state.PipelineState.PIPELINE_STATE_SUCCEEDED

    @pytest.mark.parametrize("sync", [True, False])
    def test_run_called_twice_raises(
        self,
        mock_pipeline_service_create,
        mock_python_package_to_gcs,
        mock_tabular_dataset,
        mock_model_service_get,
        sync,
    ):
        aiplatform.init(project=_TEST_PROJECT, staging_bucket=_TEST_BUCKET_NAME)

        job = training_jobs.CustomTrainingJob(
            display_name=_TEST_DISPLAY_NAME,
            script_path=_TEST_LOCAL_SCRIPT_FILE_NAME,
            container_uri=_TEST_TRAINING_CONTAINER_IMAGE,
            model_serving_container_image_uri=_TEST_SERVING_CONTAINER_IMAGE,
            model_serving_container_predict_route=_TEST_SERVING_CONTAINER_PREDICTION_ROUTE,
            model_serving_container_health_route=_TEST_SERVING_CONTAINER_HEALTH_ROUTE,
        )

        job.run(
            dataset=mock_tabular_dataset,
            base_output_dir=_TEST_BASE_OUTPUT_DIR,
            args=_TEST_RUN_ARGS,
            replica_count=1,
            machine_type=_TEST_MACHINE_TYPE,
            accelerator_type=_TEST_ACCELERATOR_TYPE,
            accelerator_count=_TEST_ACCELERATOR_COUNT,
            model_display_name=_TEST_MODEL_DISPLAY_NAME,
            training_fraction_split=_TEST_TRAINING_FRACTION_SPLIT,
            validation_fraction_split=_TEST_VALIDATION_FRACTION_SPLIT,
            test_fraction_split=_TEST_TEST_FRACTION_SPLIT,
            sync=sync,
        )

        with pytest.raises(RuntimeError):
            job.run(
                dataset=mock_tabular_dataset,
                base_output_dir=_TEST_BASE_OUTPUT_DIR,
                args=_TEST_RUN_ARGS,
                replica_count=1,
                machine_type=_TEST_MACHINE_TYPE,
                accelerator_type=_TEST_ACCELERATOR_TYPE,
                accelerator_count=_TEST_ACCELERATOR_COUNT,
                model_display_name=_TEST_MODEL_DISPLAY_NAME,
                training_fraction_split=_TEST_TRAINING_FRACTION_SPLIT,
                validation_fraction_split=_TEST_VALIDATION_FRACTION_SPLIT,
                test_fraction_split=_TEST_TEST_FRACTION_SPLIT,
                sync=sync,
            )

        if not sync:
            job.wait()

    @pytest.mark.parametrize("sync", [True, False])
    def test_run_with_invalid_accelerator_type_raises(
        self,
        mock_pipeline_service_create,
        mock_python_package_to_gcs,
        mock_tabular_dataset,
        mock_model_service_get,
        sync,
    ):
        aiplatform.init(project=_TEST_PROJECT, staging_bucket=_TEST_BUCKET_NAME)

        job = training_jobs.CustomTrainingJob(
            display_name=_TEST_DISPLAY_NAME,
            script_path=_TEST_LOCAL_SCRIPT_FILE_NAME,
            container_uri=_TEST_TRAINING_CONTAINER_IMAGE,
            model_serving_container_image_uri=_TEST_SERVING_CONTAINER_IMAGE,
            model_serving_container_predict_route=_TEST_SERVING_CONTAINER_PREDICTION_ROUTE,
            model_serving_container_health_route=_TEST_SERVING_CONTAINER_HEALTH_ROUTE,
        )

        with pytest.raises(ValueError):
            job.run(
                dataset=mock_tabular_dataset,
                base_output_dir=_TEST_BASE_OUTPUT_DIR,
                args=_TEST_RUN_ARGS,
                replica_count=1,
                machine_type=_TEST_MACHINE_TYPE,
                accelerator_type=_TEST_INVALID_ACCELERATOR_TYPE,
                accelerator_count=_TEST_ACCELERATOR_COUNT,
                model_display_name=_TEST_MODEL_DISPLAY_NAME,
                training_fraction_split=_TEST_TRAINING_FRACTION_SPLIT,
                validation_fraction_split=_TEST_VALIDATION_FRACTION_SPLIT,
                test_fraction_split=_TEST_TEST_FRACTION_SPLIT,
                sync=sync,
            )

    @pytest.mark.parametrize("sync", [True, False])
    def test_run_with_incomplete_model_info_raises_with_model_to_upload(
        self,
        mock_pipeline_service_create,
        mock_python_package_to_gcs,
        mock_tabular_dataset,
        mock_model_service_get,
        sync,
    ):
        aiplatform.init(project=_TEST_PROJECT, staging_bucket=_TEST_BUCKET_NAME)

        job = training_jobs.CustomTrainingJob(
            display_name=_TEST_DISPLAY_NAME,
            script_path=_TEST_LOCAL_SCRIPT_FILE_NAME,
            container_uri=_TEST_TRAINING_CONTAINER_IMAGE,
        )

        with pytest.raises(RuntimeError):
            job.run(
                dataset=mock_tabular_dataset,
                base_output_dir=_TEST_BASE_OUTPUT_DIR,
                args=_TEST_RUN_ARGS,
                replica_count=1,
                machine_type=_TEST_MACHINE_TYPE,
                accelerator_type=_TEST_ACCELERATOR_TYPE,
                accelerator_count=_TEST_ACCELERATOR_COUNT,
                model_display_name=_TEST_MODEL_DISPLAY_NAME,
                training_fraction_split=_TEST_TRAINING_FRACTION_SPLIT,
                validation_fraction_split=_TEST_VALIDATION_FRACTION_SPLIT,
                test_fraction_split=_TEST_TEST_FRACTION_SPLIT,
                sync=sync,
            )

    @pytest.mark.parametrize("sync", [True, False])
    def test_run_call_pipeline_service_create_with_no_dataset(
        self,
        mock_pipeline_service_create,
        mock_python_package_to_gcs,
        mock_model_service_get,
        sync,
    ):
        aiplatform.init(
            project=_TEST_PROJECT,
            staging_bucket=_TEST_BUCKET_NAME,
            credentials=_TEST_CREDENTIALS,
        )

        job = training_jobs.CustomTrainingJob(
            display_name=_TEST_DISPLAY_NAME,
            script_path=_TEST_LOCAL_SCRIPT_FILE_NAME,
            container_uri=_TEST_TRAINING_CONTAINER_IMAGE,
            model_serving_container_image_uri=_TEST_SERVING_CONTAINER_IMAGE,
            model_serving_container_predict_route=_TEST_SERVING_CONTAINER_PREDICTION_ROUTE,
            model_serving_container_health_route=_TEST_SERVING_CONTAINER_HEALTH_ROUTE,
        )

        model_from_job = job.run(
            base_output_dir=_TEST_BASE_OUTPUT_DIR,
            args=_TEST_RUN_ARGS,
            replica_count=1,
            machine_type=_TEST_MACHINE_TYPE,
            accelerator_type=_TEST_ACCELERATOR_TYPE,
            accelerator_count=_TEST_ACCELERATOR_COUNT,
            model_display_name=_TEST_MODEL_DISPLAY_NAME,
            training_fraction_split=_TEST_TRAINING_FRACTION_SPLIT,
            validation_fraction_split=_TEST_VALIDATION_FRACTION_SPLIT,
            test_fraction_split=_TEST_TEST_FRACTION_SPLIT,
            sync=sync,
        )

        if not sync:
            model_from_job.wait()

        mock_python_package_to_gcs.assert_called_once_with(
            gcs_staging_dir=_TEST_BUCKET_NAME,
            project=_TEST_PROJECT,
            credentials=initializer.global_config.credentials,
        )

        true_args = _TEST_RUN_ARGS

        true_worker_pool_spec = {
            "replicaCount": _TEST_REPLICA_COUNT,
            "machineSpec": {
                "machineType": _TEST_MACHINE_TYPE,
                "acceleratorType": _TEST_ACCELERATOR_TYPE,
                "acceleratorCount": _TEST_ACCELERATOR_COUNT,
            },
            "pythonPackageSpec": {
                "executorImageUri": _TEST_TRAINING_CONTAINER_IMAGE,
                "pythonModule": training_jobs._TrainingScriptPythonPackager.module_name,
                "packageUris": [_TEST_OUTPUT_PYTHON_PACKAGE_PATH],
                "args": true_args,
            },
        }

        true_container_spec = gca_model.ModelContainerSpec(
            image_uri=_TEST_SERVING_CONTAINER_IMAGE,
            predict_route=_TEST_SERVING_CONTAINER_PREDICTION_ROUTE,
            health_route=_TEST_SERVING_CONTAINER_HEALTH_ROUTE,
        )

        true_managed_model = gca_model.Model(
            display_name=_TEST_MODEL_DISPLAY_NAME, container_spec=true_container_spec
        )

        true_training_pipeline = gca_training_pipeline.TrainingPipeline(
            display_name=_TEST_DISPLAY_NAME,
            training_task_definition=schema.training_job.definition.custom_task,
            training_task_inputs=json_format.ParseDict(
                {
                    "workerPoolSpecs": [true_worker_pool_spec],
                    "baseOutputDirectory": {"output_uri_prefix": _TEST_BASE_OUTPUT_DIR},
                },
                struct_pb2.Value(),
            ),
            model_to_upload=true_managed_model,
        )

        mock_pipeline_service_create.assert_called_once_with(
            parent=initializer.global_config.common_location_path(),
            training_pipeline=true_training_pipeline,
        )

        assert job._gca_resource is mock_pipeline_service_create.return_value

        mock_model_service_get.assert_called_once_with(name=_TEST_MODEL_NAME)

        assert model_from_job._gca_resource is mock_model_service_get.return_value

    @pytest.mark.parametrize("sync", [True, False])
    def test_run_returns_none_if_no_model_to_upload(
        self,
        mock_pipeline_service_create_with_no_model_to_upload,
        mock_python_package_to_gcs,
        mock_tabular_dataset,
        sync,
    ):
        aiplatform.init(project=_TEST_PROJECT, staging_bucket=_TEST_BUCKET_NAME)

        job = training_jobs.CustomTrainingJob(
            display_name=_TEST_DISPLAY_NAME,
            script_path=_TEST_LOCAL_SCRIPT_FILE_NAME,
            container_uri=_TEST_TRAINING_CONTAINER_IMAGE,
        )

        model = job.run(
            dataset=mock_tabular_dataset,
            base_output_dir=_TEST_BASE_OUTPUT_DIR,
            args=_TEST_RUN_ARGS,
            replica_count=1,
            machine_type=_TEST_MACHINE_TYPE,
            accelerator_type=_TEST_ACCELERATOR_TYPE,
            accelerator_count=_TEST_ACCELERATOR_COUNT,
            training_fraction_split=_TEST_TRAINING_FRACTION_SPLIT,
            validation_fraction_split=_TEST_VALIDATION_FRACTION_SPLIT,
            test_fraction_split=_TEST_TEST_FRACTION_SPLIT,
            sync=sync,
        )

        assert model is None

    @pytest.mark.parametrize("sync", [True, False])
    def test_get_model_raises_if_no_model_to_upload(
        self,
        mock_pipeline_service_create_with_no_model_to_upload,
        mock_python_package_to_gcs,
        mock_tabular_dataset,
        sync,
    ):
        aiplatform.init(project=_TEST_PROJECT, staging_bucket=_TEST_BUCKET_NAME)

        job = training_jobs.CustomTrainingJob(
            display_name=_TEST_DISPLAY_NAME,
            script_path=_TEST_LOCAL_SCRIPT_FILE_NAME,
            container_uri=_TEST_TRAINING_CONTAINER_IMAGE,
        )

        job.run(
            dataset=mock_tabular_dataset,
            base_output_dir=_TEST_BASE_OUTPUT_DIR,
            args=_TEST_RUN_ARGS,
            replica_count=1,
            machine_type=_TEST_MACHINE_TYPE,
            accelerator_type=_TEST_ACCELERATOR_TYPE,
            accelerator_count=_TEST_ACCELERATOR_COUNT,
            training_fraction_split=_TEST_TRAINING_FRACTION_SPLIT,
            validation_fraction_split=_TEST_VALIDATION_FRACTION_SPLIT,
            test_fraction_split=_TEST_TEST_FRACTION_SPLIT,
            sync=sync,
        )

        if not sync:
            job.wait()

        with pytest.raises(RuntimeError):
            job.get_model()

    @pytest.mark.parametrize("sync", [True, False])
    def test_run_raises_if_pipeline_fails(
        self,
        mock_pipeline_service_create_and_get_with_fail,
        mock_python_package_to_gcs,
        mock_tabular_dataset,
        sync,
    ):

        aiplatform.init(project=_TEST_PROJECT, staging_bucket=_TEST_BUCKET_NAME)

        job = training_jobs.CustomTrainingJob(
            display_name=_TEST_DISPLAY_NAME,
            script_path=_TEST_LOCAL_SCRIPT_FILE_NAME,
            container_uri=_TEST_TRAINING_CONTAINER_IMAGE,
        )

        with pytest.raises(RuntimeError):
            job.run(
                dataset=mock_tabular_dataset,
                base_output_dir=_TEST_BASE_OUTPUT_DIR,
                args=_TEST_RUN_ARGS,
                replica_count=1,
                machine_type=_TEST_MACHINE_TYPE,
                accelerator_type=_TEST_ACCELERATOR_TYPE,
                accelerator_count=_TEST_ACCELERATOR_COUNT,
                training_fraction_split=_TEST_TRAINING_FRACTION_SPLIT,
                validation_fraction_split=_TEST_VALIDATION_FRACTION_SPLIT,
                test_fraction_split=_TEST_TEST_FRACTION_SPLIT,
                sync=sync,
            )

            if not sync:
                job.wait()

        with pytest.raises(RuntimeError):
            job.get_model()

    def test_raises_before_run_is_called(
        self, mock_pipeline_service_create, mock_python_package_to_gcs
    ):
        aiplatform.init(project=_TEST_PROJECT, staging_bucket=_TEST_BUCKET_NAME)

        job = training_jobs.CustomTrainingJob(
            display_name=_TEST_DISPLAY_NAME,
            script_path=_TEST_LOCAL_SCRIPT_FILE_NAME,
            container_uri=_TEST_TRAINING_CONTAINER_IMAGE,
            model_serving_container_image_uri=_TEST_SERVING_CONTAINER_IMAGE,
            model_serving_container_predict_route=_TEST_SERVING_CONTAINER_PREDICTION_ROUTE,
            model_serving_container_health_route=_TEST_SERVING_CONTAINER_HEALTH_ROUTE,
        )

        with pytest.raises(RuntimeError):
            job.get_model()

        with pytest.raises(RuntimeError):
            job.has_failed

        with pytest.raises(RuntimeError):
            job.state

    def test_run_raises_if_no_staging_bucket(self):

        aiplatform.init(project=_TEST_PROJECT)

        with pytest.raises(RuntimeError):
            training_jobs.CustomTrainingJob(
                display_name=_TEST_DISPLAY_NAME,
                script_path=_TEST_LOCAL_SCRIPT_FILE_NAME,
                container_uri=_TEST_TRAINING_CONTAINER_IMAGE,
            )

    @pytest.mark.parametrize("sync", [True, False])
    def test_run_call_pipeline_service_create_distributed_training(
        self,
        mock_pipeline_service_create,
        mock_python_package_to_gcs,
        mock_tabular_dataset,
        mock_model_service_get,
        sync,
    ):
        aiplatform.init(
            project=_TEST_PROJECT,
            staging_bucket=_TEST_BUCKET_NAME,
            credentials=_TEST_CREDENTIALS,
        )

        job = training_jobs.CustomTrainingJob(
            display_name=_TEST_DISPLAY_NAME,
            script_path=_TEST_LOCAL_SCRIPT_FILE_NAME,
            container_uri=_TEST_TRAINING_CONTAINER_IMAGE,
            model_serving_container_image_uri=_TEST_SERVING_CONTAINER_IMAGE,
            model_serving_container_predict_route=_TEST_SERVING_CONTAINER_PREDICTION_ROUTE,
            model_serving_container_health_route=_TEST_SERVING_CONTAINER_HEALTH_ROUTE,
            model_instance_schema_uri=_TEST_MODEL_INSTANCE_SCHEMA_URI,
            model_parameters_schema_uri=_TEST_MODEL_PARAMETERS_SCHEMA_URI,
            model_prediction_schema_uri=_TEST_MODEL_PREDICTION_SCHEMA_URI,
        )

        model_from_job = job.run(
            dataset=mock_tabular_dataset,
            base_output_dir=_TEST_BASE_OUTPUT_DIR,
            args=_TEST_RUN_ARGS,
            replica_count=10,
            machine_type=_TEST_MACHINE_TYPE,
            accelerator_type=_TEST_ACCELERATOR_TYPE,
            accelerator_count=_TEST_ACCELERATOR_COUNT,
            model_display_name=_TEST_MODEL_DISPLAY_NAME,
            training_fraction_split=_TEST_TRAINING_FRACTION_SPLIT,
            validation_fraction_split=_TEST_VALIDATION_FRACTION_SPLIT,
            test_fraction_split=_TEST_TEST_FRACTION_SPLIT,
            sync=sync,
        )

        if not sync:
            model_from_job.wait()

        mock_python_package_to_gcs.assert_called_once_with(
            gcs_staging_dir=_TEST_BUCKET_NAME,
            project=_TEST_PROJECT,
            credentials=initializer.global_config.credentials,
        )

        true_args = _TEST_RUN_ARGS

        true_worker_pool_spec = [
            {
                "replicaCount": 1,
                "machineSpec": {
                    "machineType": _TEST_MACHINE_TYPE,
                    "acceleratorType": _TEST_ACCELERATOR_TYPE,
                    "acceleratorCount": _TEST_ACCELERATOR_COUNT,
                },
                "pythonPackageSpec": {
                    "executorImageUri": _TEST_TRAINING_CONTAINER_IMAGE,
                    "pythonModule": training_jobs._TrainingScriptPythonPackager.module_name,
                    "packageUris": [_TEST_OUTPUT_PYTHON_PACKAGE_PATH],
                    "args": true_args,
                },
            },
            {
                "replicaCount": 9,
                "machineSpec": {
                    "machineType": _TEST_MACHINE_TYPE,
                    "acceleratorType": _TEST_ACCELERATOR_TYPE,
                    "acceleratorCount": _TEST_ACCELERATOR_COUNT,
                },
                "pythonPackageSpec": {
                    "executorImageUri": _TEST_TRAINING_CONTAINER_IMAGE,
                    "pythonModule": training_jobs._TrainingScriptPythonPackager.module_name,
                    "packageUris": [_TEST_OUTPUT_PYTHON_PACKAGE_PATH],
                    "args": true_args,
                },
            },
        ]

        true_fraction_split = gca_training_pipeline.FractionSplit(
            training_fraction=_TEST_TRAINING_FRACTION_SPLIT,
            validation_fraction=_TEST_VALIDATION_FRACTION_SPLIT,
            test_fraction=_TEST_TEST_FRACTION_SPLIT,
        )

        true_container_spec = gca_model.ModelContainerSpec(
            image_uri=_TEST_SERVING_CONTAINER_IMAGE,
            predict_route=_TEST_SERVING_CONTAINER_PREDICTION_ROUTE,
            health_route=_TEST_SERVING_CONTAINER_HEALTH_ROUTE,
        )

        true_managed_model = gca_model.Model(
            display_name=_TEST_MODEL_DISPLAY_NAME,
            container_spec=true_container_spec,
            predict_schemata=gca_model.PredictSchemata(
                instance_schema_uri=_TEST_MODEL_INSTANCE_SCHEMA_URI,
                parameters_schema_uri=_TEST_MODEL_PARAMETERS_SCHEMA_URI,
                prediction_schema_uri=_TEST_MODEL_PREDICTION_SCHEMA_URI,
            ),
<<<<<<< HEAD
        )

        true_input_data_config = gca_training_pipeline.InputDataConfig(
            fraction_split=true_fraction_split,
            dataset_id=mock_dataset.name,
            gcs_destination=gca_io.GcsDestination(
                output_uri_prefix=_TEST_BASE_OUTPUT_DIR
            ),
        )

        true_training_pipeline = gca_training_pipeline.TrainingPipeline(
            display_name=_TEST_DISPLAY_NAME,
            training_task_definition=schema.training_job.definition.custom_task,
            training_task_inputs=json_format.ParseDict(
                {
                    "workerPoolSpecs": true_worker_pool_spec,
                    "baseOutputDirectory": {"output_uri_prefix": _TEST_BASE_OUTPUT_DIR},
                },
                struct_pb2.Value(),
            ),
            model_to_upload=true_managed_model,
            input_data_config=true_input_data_config,
        )

        mock_pipeline_service_create.assert_called_once_with(
            parent=initializer.global_config.common_location_path(),
            training_pipeline=true_training_pipeline,
        )

        assert job._gca_resource is mock_pipeline_service_create.return_value

        mock_model_service_get.assert_called_once_with(name=_TEST_MODEL_NAME)

        assert model_from_job._gca_resource is mock_model_service_get.return_value

        assert job.get_model()._gca_resource is mock_model_service_get.return_value

        assert not job.has_failed

        assert job.state == gca_pipeline_state.PipelineState.PIPELINE_STATE_SUCCEEDED


class TestCustomContainerTrainingJob:
    def setup_method(self):
        importlib.reload(initializer)
        importlib.reload(aiplatform)

    def teardown_method(self):
        initializer.global_pool.shutdown(wait=True)

    @pytest.mark.parametrize("sync", [True, False])
    def test_run_call_pipeline_service_create(
        self, mock_pipeline_service_create, mock_dataset, mock_model_service_get, sync,
    ):
        aiplatform.init(project=_TEST_PROJECT, staging_bucket=_TEST_BUCKET_NAME)

        job = training_jobs.CustomContainerTrainingJob(
            display_name=_TEST_DISPLAY_NAME,
            container_uri=_TEST_TRAINING_CONTAINER_IMAGE,
            command=_TEST_TRAINING_CONTAINER_CMD,
            model_serving_container_image_uri=_TEST_SERVING_CONTAINER_IMAGE,
            model_serving_container_predict_route=_TEST_SERVING_CONTAINER_PREDICTION_ROUTE,
            model_serving_container_health_route=_TEST_SERVING_CONTAINER_HEALTH_ROUTE,
            model_instance_schema_uri=_TEST_MODEL_INSTANCE_SCHEMA_URI,
            model_parameters_schema_uri=_TEST_MODEL_PARAMETERS_SCHEMA_URI,
            model_prediction_schema_uri=_TEST_MODEL_PREDICTION_SCHEMA_URI,
            model_serving_container_command=_TEST_MODEL_SERVING_CONTAINER_COMMAND,
            model_serving_container_args=_TEST_MODEL_SERVING_CONTAINER_ARGS,
            model_serving_container_environment_variables=_TEST_MODEL_SERVING_CONTAINER_ENVIRONMENT_VARIABLES,
            model_serving_container_ports=_TEST_MODEL_SERVING_CONTAINER_PORTS,
            model_description=_TEST_MODEL_DESCRIPTION,
        )

        model_from_job = job.run(
            dataset=mock_dataset,
            base_output_dir=_TEST_BASE_OUTPUT_DIR,
            args=_TEST_RUN_ARGS,
            replica_count=1,
            machine_type=_TEST_MACHINE_TYPE,
            accelerator_type=_TEST_ACCELERATOR_TYPE,
            accelerator_count=_TEST_ACCELERATOR_COUNT,
            model_display_name=_TEST_MODEL_DISPLAY_NAME,
            training_fraction_split=_TEST_TRAINING_FRACTION_SPLIT,
            validation_fraction_split=_TEST_VALIDATION_FRACTION_SPLIT,
            test_fraction_split=_TEST_TEST_FRACTION_SPLIT,
            predefined_split_column_name=_TEST_PREDEFINED_SPLIT_COLUMN_NAME,
            sync=sync,
        )

        if not sync:
            model_from_job.wait()

        true_args = _TEST_RUN_ARGS

        true_worker_pool_spec = {
            "replicaCount": _TEST_REPLICA_COUNT,
            "machineSpec": {
                "machineType": _TEST_MACHINE_TYPE,
                "acceleratorType": _TEST_ACCELERATOR_TYPE,
                "acceleratorCount": _TEST_ACCELERATOR_COUNT,
            },
            "containerSpec": {
                "imageUri": _TEST_TRAINING_CONTAINER_IMAGE,
                "command": _TEST_TRAINING_CONTAINER_CMD,
                "args": true_args,
            },
        }

        true_fraction_split = gca_training_pipeline.FractionSplit(
            training_fraction=_TEST_TRAINING_FRACTION_SPLIT,
            validation_fraction=_TEST_VALIDATION_FRACTION_SPLIT,
            test_fraction=_TEST_TEST_FRACTION_SPLIT,
        )

        env = [
            env_var.EnvVar(name=str(key), value=str(value))
            for key, value in _TEST_MODEL_SERVING_CONTAINER_ENVIRONMENT_VARIABLES.items()
        ]

        ports = [
            gca_model.Port(container_port=port)
            for port in _TEST_MODEL_SERVING_CONTAINER_PORTS
        ]

        true_container_spec = gca_model.ModelContainerSpec(
            image_uri=_TEST_SERVING_CONTAINER_IMAGE,
            predict_route=_TEST_SERVING_CONTAINER_PREDICTION_ROUTE,
            health_route=_TEST_SERVING_CONTAINER_HEALTH_ROUTE,
            command=_TEST_MODEL_SERVING_CONTAINER_COMMAND,
            args=_TEST_MODEL_SERVING_CONTAINER_ARGS,
            env=env,
            ports=ports,
        )

        true_managed_model = gca_model.Model(
            display_name=_TEST_MODEL_DISPLAY_NAME,
            description=_TEST_MODEL_DESCRIPTION,
            container_spec=true_container_spec,
            predict_schemata=gca_model.PredictSchemata(
                instance_schema_uri=_TEST_MODEL_INSTANCE_SCHEMA_URI,
                parameters_schema_uri=_TEST_MODEL_PARAMETERS_SCHEMA_URI,
                prediction_schema_uri=_TEST_MODEL_PREDICTION_SCHEMA_URI,
            ),
        )

        true_input_data_config = gca_training_pipeline.InputDataConfig(
            fraction_split=true_fraction_split,
            predefined_split=gca_training_pipeline.PredefinedSplit(
                key=_TEST_PREDEFINED_SPLIT_COLUMN_NAME
            ),
            dataset_id=mock_dataset.name,
            gcs_destination=gca_io.GcsDestination(
                output_uri_prefix=_TEST_BASE_OUTPUT_DIR
            ),
        )

        true_training_pipeline = gca_training_pipeline.TrainingPipeline(
            display_name=_TEST_DISPLAY_NAME,
            training_task_definition=schema.training_job.definition.custom_task,
            training_task_inputs=json_format.ParseDict(
                {
                    "workerPoolSpecs": [true_worker_pool_spec],
                    "baseOutputDirectory": {"output_uri_prefix": _TEST_BASE_OUTPUT_DIR},
                },
                struct_pb2.Value(),
            ),
            model_to_upload=true_managed_model,
            input_data_config=true_input_data_config,
        )

        mock_pipeline_service_create.assert_called_once_with(
            parent=initializer.global_config.common_location_path(),
            training_pipeline=true_training_pipeline,
        )

        assert job._gca_resource is mock_pipeline_service_create.return_value

        mock_model_service_get.assert_called_once_with(name=_TEST_MODEL_NAME)

        assert model_from_job._gca_resource is mock_model_service_get.return_value

        assert job.get_model()._gca_resource is mock_model_service_get.return_value

        assert not job.has_failed

        assert job.state == gca_pipeline_state.PipelineState.PIPELINE_STATE_SUCCEEDED

    @pytest.mark.parametrize("sync", [True, False])
    def test_run_call_pipeline_service_create_with_bigquery_destination(
        self, mock_pipeline_service_create, mock_dataset, mock_model_service_get, sync,
    ):
        aiplatform.init(project=_TEST_PROJECT, staging_bucket=_TEST_BUCKET_NAME)

        job = training_jobs.CustomContainerTrainingJob(
            display_name=_TEST_DISPLAY_NAME,
            container_uri=_TEST_TRAINING_CONTAINER_IMAGE,
            command=_TEST_TRAINING_CONTAINER_CMD,
            model_serving_container_image_uri=_TEST_SERVING_CONTAINER_IMAGE,
            model_serving_container_predict_route=_TEST_SERVING_CONTAINER_PREDICTION_ROUTE,
            model_serving_container_health_route=_TEST_SERVING_CONTAINER_HEALTH_ROUTE,
            model_instance_schema_uri=_TEST_MODEL_INSTANCE_SCHEMA_URI,
            model_parameters_schema_uri=_TEST_MODEL_PARAMETERS_SCHEMA_URI,
            model_prediction_schema_uri=_TEST_MODEL_PREDICTION_SCHEMA_URI,
            model_serving_container_command=_TEST_MODEL_SERVING_CONTAINER_COMMAND,
            model_serving_container_args=_TEST_MODEL_SERVING_CONTAINER_ARGS,
            model_serving_container_environment_variables=_TEST_MODEL_SERVING_CONTAINER_ENVIRONMENT_VARIABLES,
            model_serving_container_ports=_TEST_MODEL_SERVING_CONTAINER_PORTS,
            model_description=_TEST_MODEL_DESCRIPTION,
        )

        model_from_job = job.run(
            dataset=mock_dataset,
            base_output_dir=_TEST_BASE_OUTPUT_DIR,
            bigquery_destination=_TEST_BIGQUERY_DESTINATION,
            args=_TEST_RUN_ARGS,
            replica_count=1,
            machine_type=_TEST_MACHINE_TYPE,
            accelerator_type=_TEST_ACCELERATOR_TYPE,
            accelerator_count=_TEST_ACCELERATOR_COUNT,
            model_display_name=_TEST_MODEL_DISPLAY_NAME,
            training_fraction_split=_TEST_TRAINING_FRACTION_SPLIT,
            validation_fraction_split=_TEST_VALIDATION_FRACTION_SPLIT,
            test_fraction_split=_TEST_TEST_FRACTION_SPLIT,
            predefined_split_column_name=_TEST_PREDEFINED_SPLIT_COLUMN_NAME,
            sync=sync,
        )

        if not sync:
            model_from_job.wait()

        true_args = _TEST_RUN_ARGS

        true_worker_pool_spec = {
            "replicaCount": _TEST_REPLICA_COUNT,
            "machineSpec": {
                "machineType": _TEST_MACHINE_TYPE,
                "acceleratorType": _TEST_ACCELERATOR_TYPE,
                "acceleratorCount": _TEST_ACCELERATOR_COUNT,
            },
            "containerSpec": {
                "imageUri": _TEST_TRAINING_CONTAINER_IMAGE,
                "command": _TEST_TRAINING_CONTAINER_CMD,
                "args": true_args,
            },
        }

        true_fraction_split = gca_training_pipeline.FractionSplit(
            training_fraction=_TEST_TRAINING_FRACTION_SPLIT,
            validation_fraction=_TEST_VALIDATION_FRACTION_SPLIT,
            test_fraction=_TEST_TEST_FRACTION_SPLIT,
        )

        env = [
            env_var.EnvVar(name=str(key), value=str(value))
            for key, value in _TEST_MODEL_SERVING_CONTAINER_ENVIRONMENT_VARIABLES.items()
        ]

        ports = [
            gca_model.Port(container_port=port)
            for port in _TEST_MODEL_SERVING_CONTAINER_PORTS
        ]

        true_container_spec = gca_model.ModelContainerSpec(
            image_uri=_TEST_SERVING_CONTAINER_IMAGE,
            predict_route=_TEST_SERVING_CONTAINER_PREDICTION_ROUTE,
            health_route=_TEST_SERVING_CONTAINER_HEALTH_ROUTE,
            command=_TEST_MODEL_SERVING_CONTAINER_COMMAND,
            args=_TEST_MODEL_SERVING_CONTAINER_ARGS,
            env=env,
            ports=ports,
        )

        true_managed_model = gca_model.Model(
            display_name=_TEST_MODEL_DISPLAY_NAME,
            description=_TEST_MODEL_DESCRIPTION,
            container_spec=true_container_spec,
            predict_schemata=gca_model.PredictSchemata(
                instance_schema_uri=_TEST_MODEL_INSTANCE_SCHEMA_URI,
                parameters_schema_uri=_TEST_MODEL_PARAMETERS_SCHEMA_URI,
                prediction_schema_uri=_TEST_MODEL_PREDICTION_SCHEMA_URI,
            ),
        )

        true_input_data_config = gca_training_pipeline.InputDataConfig(
            fraction_split=true_fraction_split,
            predefined_split=gca_training_pipeline.PredefinedSplit(
                key=_TEST_PREDEFINED_SPLIT_COLUMN_NAME
            ),
            dataset_id=mock_dataset.name,
            bigquery_destination=gca_io.BigQueryDestination(
                output_uri=_TEST_BIGQUERY_DESTINATION
            ),
        )

        true_training_pipeline = gca_training_pipeline.TrainingPipeline(
            display_name=_TEST_DISPLAY_NAME,
            training_task_definition=schema.training_job.definition.custom_task,
            training_task_inputs=json_format.ParseDict(
                {
                    "workerPoolSpecs": [true_worker_pool_spec],
                    "baseOutputDirectory": {"output_uri_prefix": _TEST_BASE_OUTPUT_DIR},
                },
                struct_pb2.Value(),
            ),
            model_to_upload=true_managed_model,
            input_data_config=true_input_data_config,
        )

        mock_pipeline_service_create.assert_called_once_with(
            parent=initializer.global_config.common_location_path(),
            training_pipeline=true_training_pipeline,
        )

        assert job._gca_resource is mock_pipeline_service_create.return_value

        mock_model_service_get.assert_called_once_with(name=_TEST_MODEL_NAME)

        assert model_from_job._gca_resource is mock_model_service_get.return_value

        assert job.get_model()._gca_resource is mock_model_service_get.return_value

        assert not job.has_failed

        assert job.state == gca_pipeline_state.PipelineState.PIPELINE_STATE_SUCCEEDED

    @pytest.mark.parametrize("sync", [True, False])
    def test_run_called_twice_raises(
        self,
        mock_pipeline_service_create,
        mock_python_package_to_gcs,
        mock_dataset,
        mock_model_service_get,
        sync,
    ):
        aiplatform.init(project=_TEST_PROJECT, staging_bucket=_TEST_BUCKET_NAME)

        job = training_jobs.CustomContainerTrainingJob(
            display_name=_TEST_DISPLAY_NAME,
            container_uri=_TEST_TRAINING_CONTAINER_IMAGE,
            command=_TEST_TRAINING_CONTAINER_CMD,
            model_serving_container_image_uri=_TEST_SERVING_CONTAINER_IMAGE,
            model_serving_container_predict_route=_TEST_SERVING_CONTAINER_PREDICTION_ROUTE,
            model_serving_container_health_route=_TEST_SERVING_CONTAINER_HEALTH_ROUTE,
        )

        job.run(
            dataset=mock_dataset,
            base_output_dir=_TEST_BASE_OUTPUT_DIR,
            args=_TEST_RUN_ARGS,
            replica_count=1,
            machine_type=_TEST_MACHINE_TYPE,
            accelerator_type=_TEST_ACCELERATOR_TYPE,
            accelerator_count=_TEST_ACCELERATOR_COUNT,
            model_display_name=_TEST_MODEL_DISPLAY_NAME,
            training_fraction_split=_TEST_TRAINING_FRACTION_SPLIT,
            validation_fraction_split=_TEST_VALIDATION_FRACTION_SPLIT,
            test_fraction_split=_TEST_TEST_FRACTION_SPLIT,
            sync=sync,
        )

        with pytest.raises(RuntimeError):
            job.run(
                dataset=mock_dataset,
                base_output_dir=_TEST_BASE_OUTPUT_DIR,
                args=_TEST_RUN_ARGS,
                replica_count=1,
                machine_type=_TEST_MACHINE_TYPE,
                accelerator_type=_TEST_ACCELERATOR_TYPE,
                accelerator_count=_TEST_ACCELERATOR_COUNT,
                model_display_name=_TEST_MODEL_DISPLAY_NAME,
                training_fraction_split=_TEST_TRAINING_FRACTION_SPLIT,
                validation_fraction_split=_TEST_VALIDATION_FRACTION_SPLIT,
                test_fraction_split=_TEST_TEST_FRACTION_SPLIT,
                sync=sync,
            )

        if not sync:
            job.wait()

    @pytest.mark.parametrize("sync", [True, False])
    def test_run_with_invalid_accelerator_type_raises(
        self,
        mock_pipeline_service_create,
        mock_python_package_to_gcs,
        mock_dataset,
        mock_model_service_get,
        sync,
    ):
        aiplatform.init(project=_TEST_PROJECT, staging_bucket=_TEST_BUCKET_NAME)

        job = training_jobs.CustomContainerTrainingJob(
            display_name=_TEST_DISPLAY_NAME,
            container_uri=_TEST_TRAINING_CONTAINER_IMAGE,
            command=_TEST_TRAINING_CONTAINER_CMD,
            model_serving_container_image_uri=_TEST_SERVING_CONTAINER_IMAGE,
            model_serving_container_predict_route=_TEST_SERVING_CONTAINER_PREDICTION_ROUTE,
            model_serving_container_health_route=_TEST_SERVING_CONTAINER_HEALTH_ROUTE,
        )

        with pytest.raises(ValueError):
            job.run(
                dataset=mock_dataset,
                base_output_dir=_TEST_BASE_OUTPUT_DIR,
                args=_TEST_RUN_ARGS,
                replica_count=1,
                machine_type=_TEST_MACHINE_TYPE,
                accelerator_type=_TEST_INVALID_ACCELERATOR_TYPE,
                accelerator_count=_TEST_ACCELERATOR_COUNT,
                model_display_name=_TEST_MODEL_DISPLAY_NAME,
                training_fraction_split=_TEST_TRAINING_FRACTION_SPLIT,
                validation_fraction_split=_TEST_VALIDATION_FRACTION_SPLIT,
                test_fraction_split=_TEST_TEST_FRACTION_SPLIT,
                sync=sync,
            )

    @pytest.mark.parametrize("sync", [True, False])
    def test_run_with_incomplete_model_info_raises_with_model_to_upload(
        self,
        mock_pipeline_service_create,
        mock_python_package_to_gcs,
        mock_dataset,
        mock_model_service_get,
        sync,
    ):
        aiplatform.init(project=_TEST_PROJECT, staging_bucket=_TEST_BUCKET_NAME)

        job = training_jobs.CustomContainerTrainingJob(
            display_name=_TEST_DISPLAY_NAME,
            container_uri=_TEST_TRAINING_CONTAINER_IMAGE,
            command=_TEST_TRAINING_CONTAINER_CMD,
        )

        with pytest.raises(RuntimeError):
            job.run(
                dataset=mock_dataset,
                base_output_dir=_TEST_BASE_OUTPUT_DIR,
                args=_TEST_RUN_ARGS,
                replica_count=1,
                machine_type=_TEST_MACHINE_TYPE,
                accelerator_type=_TEST_ACCELERATOR_TYPE,
                accelerator_count=_TEST_ACCELERATOR_COUNT,
                model_display_name=_TEST_MODEL_DISPLAY_NAME,
                training_fraction_split=_TEST_TRAINING_FRACTION_SPLIT,
                validation_fraction_split=_TEST_VALIDATION_FRACTION_SPLIT,
                test_fraction_split=_TEST_TEST_FRACTION_SPLIT,
                sync=sync,
            )

    @pytest.mark.parametrize("sync", [True, False])
    def test_run_call_pipeline_service_create_with_no_dataset(
        self, mock_pipeline_service_create, mock_model_service_get, sync,
    ):
        aiplatform.init(project=_TEST_PROJECT, staging_bucket=_TEST_BUCKET_NAME)

        job = training_jobs.CustomContainerTrainingJob(
            display_name=_TEST_DISPLAY_NAME,
            container_uri=_TEST_TRAINING_CONTAINER_IMAGE,
            command=_TEST_TRAINING_CONTAINER_CMD,
            model_serving_container_image_uri=_TEST_SERVING_CONTAINER_IMAGE,
            model_serving_container_predict_route=_TEST_SERVING_CONTAINER_PREDICTION_ROUTE,
            model_serving_container_health_route=_TEST_SERVING_CONTAINER_HEALTH_ROUTE,
        )

        model_from_job = job.run(
            base_output_dir=_TEST_BASE_OUTPUT_DIR,
            args=_TEST_RUN_ARGS,
            replica_count=1,
            machine_type=_TEST_MACHINE_TYPE,
            accelerator_type=_TEST_ACCELERATOR_TYPE,
            accelerator_count=_TEST_ACCELERATOR_COUNT,
            model_display_name=_TEST_MODEL_DISPLAY_NAME,
            training_fraction_split=_TEST_TRAINING_FRACTION_SPLIT,
            validation_fraction_split=_TEST_VALIDATION_FRACTION_SPLIT,
            test_fraction_split=_TEST_TEST_FRACTION_SPLIT,
            sync=sync,
        )

        if not sync:
            model_from_job.wait()

        true_args = _TEST_RUN_ARGS

        true_worker_pool_spec = {
            "replicaCount": _TEST_REPLICA_COUNT,
            "machineSpec": {
                "machineType": _TEST_MACHINE_TYPE,
                "acceleratorType": _TEST_ACCELERATOR_TYPE,
                "acceleratorCount": _TEST_ACCELERATOR_COUNT,
            },
            "containerSpec": {
                "imageUri": _TEST_TRAINING_CONTAINER_IMAGE,
                "command": _TEST_TRAINING_CONTAINER_CMD,
                "args": true_args,
            },
        }

        true_container_spec = gca_model.ModelContainerSpec(
            image_uri=_TEST_SERVING_CONTAINER_IMAGE,
            predict_route=_TEST_SERVING_CONTAINER_PREDICTION_ROUTE,
            health_route=_TEST_SERVING_CONTAINER_HEALTH_ROUTE,
        )

        true_managed_model = gca_model.Model(
            display_name=_TEST_MODEL_DISPLAY_NAME, container_spec=true_container_spec
        )

        true_training_pipeline = gca_training_pipeline.TrainingPipeline(
            display_name=_TEST_DISPLAY_NAME,
            training_task_definition=schema.training_job.definition.custom_task,
            training_task_inputs=json_format.ParseDict(
                {
                    "workerPoolSpecs": [true_worker_pool_spec],
                    "baseOutputDirectory": {"output_uri_prefix": _TEST_BASE_OUTPUT_DIR},
                },
                struct_pb2.Value(),
            ),
            model_to_upload=true_managed_model,
        )

        mock_pipeline_service_create.assert_called_once_with(
            parent=initializer.global_config.common_location_path(),
            training_pipeline=true_training_pipeline,
        )

        assert job._gca_resource is mock_pipeline_service_create.return_value

        mock_model_service_get.assert_called_once_with(name=_TEST_MODEL_NAME)

        assert model_from_job._gca_resource is mock_model_service_get.return_value

    @pytest.mark.parametrize("sync", [True, False])
    def test_run_returns_none_if_no_model_to_upload(
        self, mock_pipeline_service_create_with_no_model_to_upload, mock_dataset, sync,
    ):
        aiplatform.init(project=_TEST_PROJECT, staging_bucket=_TEST_BUCKET_NAME)

        job = training_jobs.CustomContainerTrainingJob(
            display_name=_TEST_DISPLAY_NAME,
            container_uri=_TEST_TRAINING_CONTAINER_IMAGE,
            command=_TEST_TRAINING_CONTAINER_CMD,
        )

        model = job.run(
            dataset=mock_dataset,
            base_output_dir=_TEST_BASE_OUTPUT_DIR,
            args=_TEST_RUN_ARGS,
            replica_count=1,
            machine_type=_TEST_MACHINE_TYPE,
            accelerator_type=_TEST_ACCELERATOR_TYPE,
            accelerator_count=_TEST_ACCELERATOR_COUNT,
            training_fraction_split=_TEST_TRAINING_FRACTION_SPLIT,
            validation_fraction_split=_TEST_VALIDATION_FRACTION_SPLIT,
            test_fraction_split=_TEST_TEST_FRACTION_SPLIT,
            sync=sync,
        )

        assert model is None

    @pytest.mark.parametrize("sync", [True, False])
    def test_get_model_raises_if_no_model_to_upload(
        self, mock_pipeline_service_create_with_no_model_to_upload, mock_dataset, sync,
    ):
        aiplatform.init(project=_TEST_PROJECT, staging_bucket=_TEST_BUCKET_NAME)

        job = training_jobs.CustomContainerTrainingJob(
            display_name=_TEST_DISPLAY_NAME,
            container_uri=_TEST_TRAINING_CONTAINER_IMAGE,
            command=_TEST_TRAINING_CONTAINER_CMD,
        )

        job.run(
            dataset=mock_dataset,
            base_output_dir=_TEST_BASE_OUTPUT_DIR,
            args=_TEST_RUN_ARGS,
            replica_count=1,
            machine_type=_TEST_MACHINE_TYPE,
            accelerator_type=_TEST_ACCELERATOR_TYPE,
            accelerator_count=_TEST_ACCELERATOR_COUNT,
            training_fraction_split=_TEST_TRAINING_FRACTION_SPLIT,
            validation_fraction_split=_TEST_VALIDATION_FRACTION_SPLIT,
            test_fraction_split=_TEST_TEST_FRACTION_SPLIT,
            sync=sync,
        )

        if not sync:
            job.wait()

        with pytest.raises(RuntimeError):
            job.get_model()

    @pytest.mark.parametrize("sync", [True, False])
    def test_run_raises_if_pipeline_fails(
        self, mock_pipeline_service_create_and_get_with_fail, mock_dataset, sync,
    ):

        aiplatform.init(project=_TEST_PROJECT, staging_bucket=_TEST_BUCKET_NAME)

        job = training_jobs.CustomContainerTrainingJob(
            display_name=_TEST_DISPLAY_NAME,
            container_uri=_TEST_TRAINING_CONTAINER_IMAGE,
            command=_TEST_TRAINING_CONTAINER_CMD,
        )

        with pytest.raises(RuntimeError):
            job.run(
                dataset=mock_dataset,
                base_output_dir=_TEST_BASE_OUTPUT_DIR,
                args=_TEST_RUN_ARGS,
                replica_count=1,
                machine_type=_TEST_MACHINE_TYPE,
                accelerator_type=_TEST_ACCELERATOR_TYPE,
                accelerator_count=_TEST_ACCELERATOR_COUNT,
                training_fraction_split=_TEST_TRAINING_FRACTION_SPLIT,
                validation_fraction_split=_TEST_VALIDATION_FRACTION_SPLIT,
                test_fraction_split=_TEST_TEST_FRACTION_SPLIT,
                sync=sync,
            )

            if not sync:
                job.wait()

        with pytest.raises(RuntimeError):
            job.get_model()

    def test_raises_before_run_is_called(self, mock_pipeline_service_create):
        aiplatform.init(project=_TEST_PROJECT, staging_bucket=_TEST_BUCKET_NAME)

        job = training_jobs.CustomContainerTrainingJob(
            display_name=_TEST_DISPLAY_NAME,
            container_uri=_TEST_TRAINING_CONTAINER_IMAGE,
            command=_TEST_TRAINING_CONTAINER_CMD,
            model_serving_container_image_uri=_TEST_SERVING_CONTAINER_IMAGE,
            model_serving_container_predict_route=_TEST_SERVING_CONTAINER_PREDICTION_ROUTE,
            model_serving_container_health_route=_TEST_SERVING_CONTAINER_HEALTH_ROUTE,
        )

        with pytest.raises(RuntimeError):
            job.get_model()

        with pytest.raises(RuntimeError):
            job.has_failed

        with pytest.raises(RuntimeError):
            job.state

    def test_run_raises_if_no_staging_bucket(self):

        aiplatform.init(project=_TEST_PROJECT)

        with pytest.raises(RuntimeError):
            training_jobs.CustomContainerTrainingJob(
                display_name=_TEST_DISPLAY_NAME,
                container_uri=_TEST_TRAINING_CONTAINER_IMAGE,
                command=_TEST_TRAINING_CONTAINER_CMD,
            )

    @pytest.mark.parametrize("sync", [True, False])
    def test_run_call_pipeline_service_create_distributed_training(
        self, mock_pipeline_service_create, mock_dataset, mock_model_service_get, sync,
    ):
        aiplatform.init(project=_TEST_PROJECT, staging_bucket=_TEST_BUCKET_NAME)

        job = training_jobs.CustomContainerTrainingJob(
            display_name=_TEST_DISPLAY_NAME,
            container_uri=_TEST_TRAINING_CONTAINER_IMAGE,
            command=_TEST_TRAINING_CONTAINER_CMD,
            model_serving_container_image_uri=_TEST_SERVING_CONTAINER_IMAGE,
            model_serving_container_predict_route=_TEST_SERVING_CONTAINER_PREDICTION_ROUTE,
            model_serving_container_health_route=_TEST_SERVING_CONTAINER_HEALTH_ROUTE,
            model_instance_schema_uri=_TEST_MODEL_INSTANCE_SCHEMA_URI,
            model_parameters_schema_uri=_TEST_MODEL_PARAMETERS_SCHEMA_URI,
            model_prediction_schema_uri=_TEST_MODEL_PREDICTION_SCHEMA_URI,
        )

        model_from_job = job.run(
            dataset=mock_dataset,
            base_output_dir=_TEST_BASE_OUTPUT_DIR,
            args=_TEST_RUN_ARGS,
            replica_count=10,
            machine_type=_TEST_MACHINE_TYPE,
            accelerator_type=_TEST_ACCELERATOR_TYPE,
            accelerator_count=_TEST_ACCELERATOR_COUNT,
            model_display_name=_TEST_MODEL_DISPLAY_NAME,
            training_fraction_split=_TEST_TRAINING_FRACTION_SPLIT,
            validation_fraction_split=_TEST_VALIDATION_FRACTION_SPLIT,
            test_fraction_split=_TEST_TEST_FRACTION_SPLIT,
            sync=sync,
        )

        if not sync:
            model_from_job.wait()

        true_args = _TEST_RUN_ARGS

        true_worker_pool_spec = [
            {
                "replicaCount": 1,
                "machineSpec": {
                    "machineType": _TEST_MACHINE_TYPE,
                    "acceleratorType": _TEST_ACCELERATOR_TYPE,
                    "acceleratorCount": _TEST_ACCELERATOR_COUNT,
                },
                "containerSpec": {
                    "imageUri": _TEST_TRAINING_CONTAINER_IMAGE,
                    "command": _TEST_TRAINING_CONTAINER_CMD,
                    "args": true_args,
                },
            },
            {
                "replicaCount": 9,
                "machineSpec": {
                    "machineType": _TEST_MACHINE_TYPE,
                    "acceleratorType": _TEST_ACCELERATOR_TYPE,
                    "acceleratorCount": _TEST_ACCELERATOR_COUNT,
                },
                "containerSpec": {
                    "imageUri": _TEST_TRAINING_CONTAINER_IMAGE,
                    "command": _TEST_TRAINING_CONTAINER_CMD,
                    "args": true_args,
                },
            },
        ]

        true_fraction_split = gca_training_pipeline.FractionSplit(
            training_fraction=_TEST_TRAINING_FRACTION_SPLIT,
            validation_fraction=_TEST_VALIDATION_FRACTION_SPLIT,
            test_fraction=_TEST_TEST_FRACTION_SPLIT,
        )

        true_container_spec = gca_model.ModelContainerSpec(
            image_uri=_TEST_SERVING_CONTAINER_IMAGE,
            predict_route=_TEST_SERVING_CONTAINER_PREDICTION_ROUTE,
            health_route=_TEST_SERVING_CONTAINER_HEALTH_ROUTE,
        )

        true_managed_model = gca_model.Model(
            display_name=_TEST_MODEL_DISPLAY_NAME,
            container_spec=true_container_spec,
            predict_schemata=gca_model.PredictSchemata(
                instance_schema_uri=_TEST_MODEL_INSTANCE_SCHEMA_URI,
                parameters_schema_uri=_TEST_MODEL_PARAMETERS_SCHEMA_URI,
                prediction_schema_uri=_TEST_MODEL_PREDICTION_SCHEMA_URI,
            ),
=======
>>>>>>> 1b78bbea
        )

        true_input_data_config = gca_training_pipeline.InputDataConfig(
            fraction_split=true_fraction_split,
            dataset_id=mock_tabular_dataset.name,
            gcs_destination=gca_io.GcsDestination(
                output_uri_prefix=_TEST_BASE_OUTPUT_DIR
            ),
        )

        true_training_pipeline = gca_training_pipeline.TrainingPipeline(
            display_name=_TEST_DISPLAY_NAME,
            training_task_definition=schema.training_job.definition.custom_task,
            training_task_inputs=json_format.ParseDict(
                {
                    "workerPoolSpecs": true_worker_pool_spec,
                    "baseOutputDirectory": {"output_uri_prefix": _TEST_BASE_OUTPUT_DIR},
                },
                struct_pb2.Value(),
            ),
            model_to_upload=true_managed_model,
            input_data_config=true_input_data_config,
        )

        mock_pipeline_service_create.assert_called_once_with(
            parent=initializer.global_config.common_location_path(),
            training_pipeline=true_training_pipeline,
        )

        assert job._gca_resource is mock_pipeline_service_create.return_value

        mock_model_service_get.assert_called_once_with(name=_TEST_MODEL_NAME)

        assert model_from_job._gca_resource is mock_model_service_get.return_value

        assert job.get_model()._gca_resource is mock_model_service_get.return_value

        assert not job.has_failed

        assert job.state == gca_pipeline_state.PipelineState.PIPELINE_STATE_SUCCEEDED

    @pytest.mark.parametrize("sync", [True, False])
    def test_run_call_pipeline_service_create_with_nontabular_dataset(
        self,
        mock_pipeline_service_create,
        mock_python_package_to_gcs,
        mock_nontabular_dataset,
        mock_model_service_get,
        sync,
    ):
        aiplatform.init(
            project=_TEST_PROJECT,
            staging_bucket=_TEST_BUCKET_NAME,
            credentials=_TEST_CREDENTIALS,
        )

        job = training_jobs.CustomTrainingJob(
            display_name=_TEST_DISPLAY_NAME,
            script_path=_TEST_LOCAL_SCRIPT_FILE_NAME,
            container_uri=_TEST_TRAINING_CONTAINER_IMAGE,
            model_serving_container_image_uri=_TEST_SERVING_CONTAINER_IMAGE,
            model_serving_container_predict_route=_TEST_SERVING_CONTAINER_PREDICTION_ROUTE,
            model_serving_container_health_route=_TEST_SERVING_CONTAINER_HEALTH_ROUTE,
            model_instance_schema_uri=_TEST_MODEL_INSTANCE_SCHEMA_URI,
            model_parameters_schema_uri=_TEST_MODEL_PARAMETERS_SCHEMA_URI,
            model_prediction_schema_uri=_TEST_MODEL_PREDICTION_SCHEMA_URI,
            model_serving_container_command=_TEST_MODEL_SERVING_CONTAINER_COMMAND,
            model_serving_container_args=_TEST_MODEL_SERVING_CONTAINER_ARGS,
            model_serving_container_environment_variables=_TEST_MODEL_SERVING_CONTAINER_ENVIRONMENT_VARIABLES,
            model_serving_container_ports=_TEST_MODEL_SERVING_CONTAINER_PORTS,
            model_description=_TEST_MODEL_DESCRIPTION,
        )

        model_from_job = job.run(
            dataset=mock_nontabular_dataset,
            annotation_schema_uri=_TEST_ANNOTATION_SCHEMA_URI,
            base_output_dir=_TEST_BASE_OUTPUT_DIR,
            args=_TEST_RUN_ARGS,
            replica_count=1,
            machine_type=_TEST_MACHINE_TYPE,
            accelerator_type=_TEST_ACCELERATOR_TYPE,
            accelerator_count=_TEST_ACCELERATOR_COUNT,
            model_display_name=_TEST_MODEL_DISPLAY_NAME,
            sync=sync,
        )

        if not sync:
            model_from_job.wait()

        mock_python_package_to_gcs.assert_called_once_with(
            gcs_staging_dir=_TEST_BUCKET_NAME,
            project=_TEST_PROJECT,
            credentials=initializer.global_config.credentials,
        )

        true_args = _TEST_RUN_ARGS

        true_worker_pool_spec = {
            "replicaCount": _TEST_REPLICA_COUNT,
            "machineSpec": {
                "machineType": _TEST_MACHINE_TYPE,
                "acceleratorType": _TEST_ACCELERATOR_TYPE,
                "acceleratorCount": _TEST_ACCELERATOR_COUNT,
            },
            "pythonPackageSpec": {
                "executorImageUri": _TEST_TRAINING_CONTAINER_IMAGE,
                "pythonModule": training_jobs._TrainingScriptPythonPackager.module_name,
                "packageUris": [_TEST_OUTPUT_PYTHON_PACKAGE_PATH],
                "args": true_args,
            },
        }

        true_fraction_split = gca_training_pipeline.FractionSplit(
            training_fraction=_TEST_DEFAULT_TRAINING_FRACTION_SPLIT,
            validation_fraction=_TEST_DEFAULT_VALIDATION_FRACTION_SPLIT,
            test_fraction=_TEST_DEFAULT_TEST_FRACTION_SPLIT,
        )

        env = [
            env_var.EnvVar(name=str(key), value=str(value))
            for key, value in _TEST_MODEL_SERVING_CONTAINER_ENVIRONMENT_VARIABLES.items()
        ]

        ports = [
            gca_model.Port(container_port=port)
            for port in _TEST_MODEL_SERVING_CONTAINER_PORTS
        ]

        true_container_spec = gca_model.ModelContainerSpec(
            image_uri=_TEST_SERVING_CONTAINER_IMAGE,
            predict_route=_TEST_SERVING_CONTAINER_PREDICTION_ROUTE,
            health_route=_TEST_SERVING_CONTAINER_HEALTH_ROUTE,
            command=_TEST_MODEL_SERVING_CONTAINER_COMMAND,
            args=_TEST_MODEL_SERVING_CONTAINER_ARGS,
            env=env,
            ports=ports,
        )

        true_managed_model = gca_model.Model(
            display_name=_TEST_MODEL_DISPLAY_NAME,
            description=_TEST_MODEL_DESCRIPTION,
            container_spec=true_container_spec,
            predict_schemata=gca_model.PredictSchemata(
                instance_schema_uri=_TEST_MODEL_INSTANCE_SCHEMA_URI,
                parameters_schema_uri=_TEST_MODEL_PARAMETERS_SCHEMA_URI,
                prediction_schema_uri=_TEST_MODEL_PREDICTION_SCHEMA_URI,
            ),
        )

        true_input_data_config = gca_training_pipeline.InputDataConfig(
            fraction_split=true_fraction_split,
            dataset_id=mock_nontabular_dataset.name,
            annotation_schema_uri=_TEST_ANNOTATION_SCHEMA_URI,
            gcs_destination=gca_io.GcsDestination(
                output_uri_prefix=_TEST_BASE_OUTPUT_DIR
            ),
        )

        true_training_pipeline = gca_training_pipeline.TrainingPipeline(
            display_name=_TEST_DISPLAY_NAME,
            training_task_definition=schema.training_job.definition.custom_task,
            training_task_inputs=json_format.ParseDict(
                {
                    "workerPoolSpecs": [true_worker_pool_spec],
                    "baseOutputDirectory": {"output_uri_prefix": _TEST_BASE_OUTPUT_DIR},
                },
                struct_pb2.Value(),
            ),
            model_to_upload=true_managed_model,
            input_data_config=true_input_data_config,
        )

        mock_pipeline_service_create.assert_called_once_with(
            parent=initializer.global_config.common_location_path(),
            training_pipeline=true_training_pipeline,
        )

        assert job._gca_resource is mock_pipeline_service_create.return_value

        mock_model_service_get.assert_called_once_with(name=_TEST_MODEL_NAME)

        assert model_from_job._gca_resource is mock_model_service_get.return_value

        assert job.get_model()._gca_resource is mock_model_service_get.return_value

        assert not job.has_failed

        assert job.state == gca_pipeline_state.PipelineState.PIPELINE_STATE_SUCCEEDED

    def test_run_call_pipeline_service_create_with_nontabular_dataset_raises_if_annotation_schema_uri(
        self, mock_nontabular_dataset,
    ):
        aiplatform.init(
            project=_TEST_PROJECT, staging_bucket=_TEST_BUCKET_NAME,
        )

        job = training_jobs.CustomTrainingJob(
            display_name=_TEST_DISPLAY_NAME,
            script_path=_TEST_LOCAL_SCRIPT_FILE_NAME,
            container_uri=_TEST_TRAINING_CONTAINER_IMAGE,
            model_serving_container_image_uri=_TEST_SERVING_CONTAINER_IMAGE,
            model_serving_container_predict_route=_TEST_SERVING_CONTAINER_PREDICTION_ROUTE,
            model_serving_container_health_route=_TEST_SERVING_CONTAINER_HEALTH_ROUTE,
            model_instance_schema_uri=_TEST_MODEL_INSTANCE_SCHEMA_URI,
            model_parameters_schema_uri=_TEST_MODEL_PARAMETERS_SCHEMA_URI,
            model_prediction_schema_uri=_TEST_MODEL_PREDICTION_SCHEMA_URI,
            model_serving_container_command=_TEST_MODEL_SERVING_CONTAINER_COMMAND,
            model_serving_container_args=_TEST_MODEL_SERVING_CONTAINER_ARGS,
            model_serving_container_environment_variables=_TEST_MODEL_SERVING_CONTAINER_ENVIRONMENT_VARIABLES,
            model_serving_container_ports=_TEST_MODEL_SERVING_CONTAINER_PORTS,
            model_description=_TEST_MODEL_DESCRIPTION,
        )

        with pytest.raises(Exception):
            job.run(
                dataset=mock_nontabular_dataset,
                base_output_dir=_TEST_BASE_OUTPUT_DIR,
                args=_TEST_RUN_ARGS,
                replica_count=1,
                machine_type=_TEST_MACHINE_TYPE,
                accelerator_type=_TEST_ACCELERATOR_TYPE,
                accelerator_count=_TEST_ACCELERATOR_COUNT,
                model_display_name=_TEST_MODEL_DISPLAY_NAME,
            )


class TestCustomContainerTrainingJob:
    def setup_method(self):
        importlib.reload(initializer)
        importlib.reload(aiplatform)

    def teardown_method(self):
        initializer.global_pool.shutdown(wait=True)

    @pytest.mark.parametrize("sync", [True, False])
    def test_run_call_pipeline_service_create_with_tabular_dataset(
        self,
        mock_pipeline_service_create,
        mock_tabular_dataset,
        mock_model_service_get,
        sync,
    ):
        aiplatform.init(project=_TEST_PROJECT, staging_bucket=_TEST_BUCKET_NAME)

        job = training_jobs.CustomContainerTrainingJob(
            display_name=_TEST_DISPLAY_NAME,
            container_uri=_TEST_TRAINING_CONTAINER_IMAGE,
            command=_TEST_TRAINING_CONTAINER_CMD,
            model_serving_container_image_uri=_TEST_SERVING_CONTAINER_IMAGE,
            model_serving_container_predict_route=_TEST_SERVING_CONTAINER_PREDICTION_ROUTE,
            model_serving_container_health_route=_TEST_SERVING_CONTAINER_HEALTH_ROUTE,
            model_instance_schema_uri=_TEST_MODEL_INSTANCE_SCHEMA_URI,
            model_parameters_schema_uri=_TEST_MODEL_PARAMETERS_SCHEMA_URI,
            model_prediction_schema_uri=_TEST_MODEL_PREDICTION_SCHEMA_URI,
            model_serving_container_command=_TEST_MODEL_SERVING_CONTAINER_COMMAND,
            model_serving_container_args=_TEST_MODEL_SERVING_CONTAINER_ARGS,
            model_serving_container_environment_variables=_TEST_MODEL_SERVING_CONTAINER_ENVIRONMENT_VARIABLES,
            model_serving_container_ports=_TEST_MODEL_SERVING_CONTAINER_PORTS,
            model_description=_TEST_MODEL_DESCRIPTION,
        )

        model_from_job = job.run(
            dataset=mock_tabular_dataset,
            base_output_dir=_TEST_BASE_OUTPUT_DIR,
            args=_TEST_RUN_ARGS,
            replica_count=1,
            machine_type=_TEST_MACHINE_TYPE,
            accelerator_type=_TEST_ACCELERATOR_TYPE,
            accelerator_count=_TEST_ACCELERATOR_COUNT,
            model_display_name=_TEST_MODEL_DISPLAY_NAME,
            training_fraction_split=_TEST_TRAINING_FRACTION_SPLIT,
            validation_fraction_split=_TEST_VALIDATION_FRACTION_SPLIT,
            test_fraction_split=_TEST_TEST_FRACTION_SPLIT,
            predefined_split_column_name=_TEST_PREDEFINED_SPLIT_COLUMN_NAME,
            sync=sync,
        )

        if not sync:
            model_from_job.wait()

        true_args = _TEST_RUN_ARGS

        true_worker_pool_spec = {
            "replicaCount": _TEST_REPLICA_COUNT,
            "machineSpec": {
                "machineType": _TEST_MACHINE_TYPE,
                "acceleratorType": _TEST_ACCELERATOR_TYPE,
                "acceleratorCount": _TEST_ACCELERATOR_COUNT,
            },
            "containerSpec": {
                "imageUri": _TEST_TRAINING_CONTAINER_IMAGE,
                "command": _TEST_TRAINING_CONTAINER_CMD,
                "args": true_args,
            },
        }

        true_fraction_split = gca_training_pipeline.FractionSplit(
            training_fraction=_TEST_TRAINING_FRACTION_SPLIT,
            validation_fraction=_TEST_VALIDATION_FRACTION_SPLIT,
            test_fraction=_TEST_TEST_FRACTION_SPLIT,
        )

        env = [
            env_var.EnvVar(name=str(key), value=str(value))
            for key, value in _TEST_MODEL_SERVING_CONTAINER_ENVIRONMENT_VARIABLES.items()
        ]

        ports = [
            gca_model.Port(container_port=port)
            for port in _TEST_MODEL_SERVING_CONTAINER_PORTS
        ]

        true_container_spec = gca_model.ModelContainerSpec(
            image_uri=_TEST_SERVING_CONTAINER_IMAGE,
            predict_route=_TEST_SERVING_CONTAINER_PREDICTION_ROUTE,
            health_route=_TEST_SERVING_CONTAINER_HEALTH_ROUTE,
            command=_TEST_MODEL_SERVING_CONTAINER_COMMAND,
            args=_TEST_MODEL_SERVING_CONTAINER_ARGS,
            env=env,
            ports=ports,
        )

        true_managed_model = gca_model.Model(
            display_name=_TEST_MODEL_DISPLAY_NAME,
            description=_TEST_MODEL_DESCRIPTION,
            container_spec=true_container_spec,
            predict_schemata=gca_model.PredictSchemata(
                instance_schema_uri=_TEST_MODEL_INSTANCE_SCHEMA_URI,
                parameters_schema_uri=_TEST_MODEL_PARAMETERS_SCHEMA_URI,
                prediction_schema_uri=_TEST_MODEL_PREDICTION_SCHEMA_URI,
            ),
        )

        true_input_data_config = gca_training_pipeline.InputDataConfig(
            fraction_split=true_fraction_split,
            predefined_split=gca_training_pipeline.PredefinedSplit(
                key=_TEST_PREDEFINED_SPLIT_COLUMN_NAME
            ),
            dataset_id=mock_tabular_dataset.name,
            gcs_destination=gca_io.GcsDestination(
                output_uri_prefix=_TEST_BASE_OUTPUT_DIR
            ),
        )

        true_training_pipeline = gca_training_pipeline.TrainingPipeline(
            display_name=_TEST_DISPLAY_NAME,
            training_task_definition=schema.training_job.definition.custom_task,
            training_task_inputs=json_format.ParseDict(
                {
                    "workerPoolSpecs": [true_worker_pool_spec],
                    "baseOutputDirectory": {"output_uri_prefix": _TEST_BASE_OUTPUT_DIR},
                },
                struct_pb2.Value(),
            ),
            model_to_upload=true_managed_model,
            input_data_config=true_input_data_config,
        )

        mock_pipeline_service_create.assert_called_once_with(
            parent=initializer.global_config.common_location_path(),
            training_pipeline=true_training_pipeline,
        )

        assert job._gca_resource is mock_pipeline_service_create.return_value

        mock_model_service_get.assert_called_once_with(name=_TEST_MODEL_NAME)

        assert model_from_job._gca_resource is mock_model_service_get.return_value

        assert job.get_model()._gca_resource is mock_model_service_get.return_value

        assert not job.has_failed

        assert job.state == gca_pipeline_state.PipelineState.PIPELINE_STATE_SUCCEEDED

    @pytest.mark.parametrize("sync", [True, False])
    def test_run_call_pipeline_service_create_with_bigquery_destination(
        self,
        mock_pipeline_service_create,
        mock_tabular_dataset,
        mock_model_service_get,
        sync,
    ):
        aiplatform.init(project=_TEST_PROJECT, staging_bucket=_TEST_BUCKET_NAME)

        job = training_jobs.CustomContainerTrainingJob(
            display_name=_TEST_DISPLAY_NAME,
            container_uri=_TEST_TRAINING_CONTAINER_IMAGE,
            command=_TEST_TRAINING_CONTAINER_CMD,
            model_serving_container_image_uri=_TEST_SERVING_CONTAINER_IMAGE,
            model_serving_container_predict_route=_TEST_SERVING_CONTAINER_PREDICTION_ROUTE,
            model_serving_container_health_route=_TEST_SERVING_CONTAINER_HEALTH_ROUTE,
            model_instance_schema_uri=_TEST_MODEL_INSTANCE_SCHEMA_URI,
            model_parameters_schema_uri=_TEST_MODEL_PARAMETERS_SCHEMA_URI,
            model_prediction_schema_uri=_TEST_MODEL_PREDICTION_SCHEMA_URI,
            model_serving_container_command=_TEST_MODEL_SERVING_CONTAINER_COMMAND,
            model_serving_container_args=_TEST_MODEL_SERVING_CONTAINER_ARGS,
            model_serving_container_environment_variables=_TEST_MODEL_SERVING_CONTAINER_ENVIRONMENT_VARIABLES,
            model_serving_container_ports=_TEST_MODEL_SERVING_CONTAINER_PORTS,
            model_description=_TEST_MODEL_DESCRIPTION,
        )

        model_from_job = job.run(
            dataset=mock_tabular_dataset,
            base_output_dir=_TEST_BASE_OUTPUT_DIR,
            bigquery_destination=_TEST_BIGQUERY_DESTINATION,
            args=_TEST_RUN_ARGS,
            replica_count=1,
            machine_type=_TEST_MACHINE_TYPE,
            accelerator_type=_TEST_ACCELERATOR_TYPE,
            accelerator_count=_TEST_ACCELERATOR_COUNT,
            model_display_name=_TEST_MODEL_DISPLAY_NAME,
            training_fraction_split=_TEST_TRAINING_FRACTION_SPLIT,
            validation_fraction_split=_TEST_VALIDATION_FRACTION_SPLIT,
            test_fraction_split=_TEST_TEST_FRACTION_SPLIT,
            predefined_split_column_name=_TEST_PREDEFINED_SPLIT_COLUMN_NAME,
            sync=sync,
        )

        if not sync:
            model_from_job.wait()

        true_args = _TEST_RUN_ARGS

        true_worker_pool_spec = {
            "replicaCount": _TEST_REPLICA_COUNT,
            "machineSpec": {
                "machineType": _TEST_MACHINE_TYPE,
                "acceleratorType": _TEST_ACCELERATOR_TYPE,
                "acceleratorCount": _TEST_ACCELERATOR_COUNT,
            },
            "containerSpec": {
                "imageUri": _TEST_TRAINING_CONTAINER_IMAGE,
                "command": _TEST_TRAINING_CONTAINER_CMD,
                "args": true_args,
            },
        }

        true_fraction_split = gca_training_pipeline.FractionSplit(
            training_fraction=_TEST_TRAINING_FRACTION_SPLIT,
            validation_fraction=_TEST_VALIDATION_FRACTION_SPLIT,
            test_fraction=_TEST_TEST_FRACTION_SPLIT,
        )

        env = [
            env_var.EnvVar(name=str(key), value=str(value))
            for key, value in _TEST_MODEL_SERVING_CONTAINER_ENVIRONMENT_VARIABLES.items()
        ]

        ports = [
            gca_model.Port(container_port=port)
            for port in _TEST_MODEL_SERVING_CONTAINER_PORTS
        ]

        true_container_spec = gca_model.ModelContainerSpec(
            image_uri=_TEST_SERVING_CONTAINER_IMAGE,
            predict_route=_TEST_SERVING_CONTAINER_PREDICTION_ROUTE,
            health_route=_TEST_SERVING_CONTAINER_HEALTH_ROUTE,
            command=_TEST_MODEL_SERVING_CONTAINER_COMMAND,
            args=_TEST_MODEL_SERVING_CONTAINER_ARGS,
            env=env,
            ports=ports,
        )

        true_managed_model = gca_model.Model(
            display_name=_TEST_MODEL_DISPLAY_NAME,
            description=_TEST_MODEL_DESCRIPTION,
            container_spec=true_container_spec,
            predict_schemata=gca_model.PredictSchemata(
                instance_schema_uri=_TEST_MODEL_INSTANCE_SCHEMA_URI,
                parameters_schema_uri=_TEST_MODEL_PARAMETERS_SCHEMA_URI,
                prediction_schema_uri=_TEST_MODEL_PREDICTION_SCHEMA_URI,
            ),
        )

        true_input_data_config = gca_training_pipeline.InputDataConfig(
            fraction_split=true_fraction_split,
            predefined_split=gca_training_pipeline.PredefinedSplit(
                key=_TEST_PREDEFINED_SPLIT_COLUMN_NAME
            ),
            dataset_id=mock_tabular_dataset.name,
            bigquery_destination=gca_io.BigQueryDestination(
                output_uri=_TEST_BIGQUERY_DESTINATION
            ),
        )

        true_training_pipeline = gca_training_pipeline.TrainingPipeline(
            display_name=_TEST_DISPLAY_NAME,
            training_task_definition=schema.training_job.definition.custom_task,
            training_task_inputs=json_format.ParseDict(
                {
                    "workerPoolSpecs": [true_worker_pool_spec],
                    "baseOutputDirectory": {"output_uri_prefix": _TEST_BASE_OUTPUT_DIR},
                },
                struct_pb2.Value(),
            ),
            model_to_upload=true_managed_model,
            input_data_config=true_input_data_config,
        )

        mock_pipeline_service_create.assert_called_once_with(
            parent=initializer.global_config.common_location_path(),
            training_pipeline=true_training_pipeline,
        )

        assert job._gca_resource is mock_pipeline_service_create.return_value

        mock_model_service_get.assert_called_once_with(name=_TEST_MODEL_NAME)

        assert model_from_job._gca_resource is mock_model_service_get.return_value

        assert job.get_model()._gca_resource is mock_model_service_get.return_value

        assert not job.has_failed

        assert job.state == gca_pipeline_state.PipelineState.PIPELINE_STATE_SUCCEEDED

    @pytest.mark.parametrize("sync", [True, False])
    def test_run_called_twice_raises(
        self,
        mock_pipeline_service_create,
        mock_python_package_to_gcs,
        mock_tabular_dataset,
        mock_model_service_get,
        sync,
    ):
        aiplatform.init(project=_TEST_PROJECT, staging_bucket=_TEST_BUCKET_NAME)

        job = training_jobs.CustomContainerTrainingJob(
            display_name=_TEST_DISPLAY_NAME,
            container_uri=_TEST_TRAINING_CONTAINER_IMAGE,
            command=_TEST_TRAINING_CONTAINER_CMD,
            model_serving_container_image_uri=_TEST_SERVING_CONTAINER_IMAGE,
            model_serving_container_predict_route=_TEST_SERVING_CONTAINER_PREDICTION_ROUTE,
            model_serving_container_health_route=_TEST_SERVING_CONTAINER_HEALTH_ROUTE,
        )

        job.run(
            dataset=mock_tabular_dataset,
            base_output_dir=_TEST_BASE_OUTPUT_DIR,
            args=_TEST_RUN_ARGS,
            replica_count=1,
            machine_type=_TEST_MACHINE_TYPE,
            accelerator_type=_TEST_ACCELERATOR_TYPE,
            accelerator_count=_TEST_ACCELERATOR_COUNT,
            model_display_name=_TEST_MODEL_DISPLAY_NAME,
            training_fraction_split=_TEST_TRAINING_FRACTION_SPLIT,
            validation_fraction_split=_TEST_VALIDATION_FRACTION_SPLIT,
            test_fraction_split=_TEST_TEST_FRACTION_SPLIT,
            sync=sync,
        )

        with pytest.raises(RuntimeError):
            job.run(
                dataset=mock_tabular_dataset,
                base_output_dir=_TEST_BASE_OUTPUT_DIR,
                args=_TEST_RUN_ARGS,
                replica_count=1,
                machine_type=_TEST_MACHINE_TYPE,
                accelerator_type=_TEST_ACCELERATOR_TYPE,
                accelerator_count=_TEST_ACCELERATOR_COUNT,
                model_display_name=_TEST_MODEL_DISPLAY_NAME,
                training_fraction_split=_TEST_TRAINING_FRACTION_SPLIT,
                validation_fraction_split=_TEST_VALIDATION_FRACTION_SPLIT,
                test_fraction_split=_TEST_TEST_FRACTION_SPLIT,
                sync=sync,
            )

        if not sync:
            job.wait()

    @pytest.mark.parametrize("sync", [True, False])
    def test_run_with_invalid_accelerator_type_raises(
        self,
        mock_pipeline_service_create,
        mock_python_package_to_gcs,
        mock_tabular_dataset,
        mock_model_service_get,
        sync,
    ):
        aiplatform.init(project=_TEST_PROJECT, staging_bucket=_TEST_BUCKET_NAME)

        job = training_jobs.CustomContainerTrainingJob(
            display_name=_TEST_DISPLAY_NAME,
            container_uri=_TEST_TRAINING_CONTAINER_IMAGE,
            command=_TEST_TRAINING_CONTAINER_CMD,
            model_serving_container_image_uri=_TEST_SERVING_CONTAINER_IMAGE,
            model_serving_container_predict_route=_TEST_SERVING_CONTAINER_PREDICTION_ROUTE,
            model_serving_container_health_route=_TEST_SERVING_CONTAINER_HEALTH_ROUTE,
        )

        with pytest.raises(ValueError):
            job.run(
                dataset=mock_tabular_dataset,
                base_output_dir=_TEST_BASE_OUTPUT_DIR,
                args=_TEST_RUN_ARGS,
                replica_count=1,
                machine_type=_TEST_MACHINE_TYPE,
                accelerator_type=_TEST_INVALID_ACCELERATOR_TYPE,
                accelerator_count=_TEST_ACCELERATOR_COUNT,
                model_display_name=_TEST_MODEL_DISPLAY_NAME,
                training_fraction_split=_TEST_TRAINING_FRACTION_SPLIT,
                validation_fraction_split=_TEST_VALIDATION_FRACTION_SPLIT,
                test_fraction_split=_TEST_TEST_FRACTION_SPLIT,
                sync=sync,
            )

    @pytest.mark.parametrize("sync", [True, False])
    def test_run_with_incomplete_model_info_raises_with_model_to_upload(
        self,
        mock_pipeline_service_create,
        mock_python_package_to_gcs,
        mock_tabular_dataset,
        mock_model_service_get,
        sync,
    ):
        aiplatform.init(project=_TEST_PROJECT, staging_bucket=_TEST_BUCKET_NAME)

        job = training_jobs.CustomContainerTrainingJob(
            display_name=_TEST_DISPLAY_NAME,
            container_uri=_TEST_TRAINING_CONTAINER_IMAGE,
            command=_TEST_TRAINING_CONTAINER_CMD,
        )

        with pytest.raises(RuntimeError):
            job.run(
                dataset=mock_tabular_dataset,
                base_output_dir=_TEST_BASE_OUTPUT_DIR,
                args=_TEST_RUN_ARGS,
                replica_count=1,
                machine_type=_TEST_MACHINE_TYPE,
                accelerator_type=_TEST_ACCELERATOR_TYPE,
                accelerator_count=_TEST_ACCELERATOR_COUNT,
                model_display_name=_TEST_MODEL_DISPLAY_NAME,
                training_fraction_split=_TEST_TRAINING_FRACTION_SPLIT,
                validation_fraction_split=_TEST_VALIDATION_FRACTION_SPLIT,
                test_fraction_split=_TEST_TEST_FRACTION_SPLIT,
                sync=sync,
            )

    @pytest.mark.parametrize("sync", [True, False])
    def test_run_call_pipeline_service_create_with_no_dataset(
        self, mock_pipeline_service_create, mock_model_service_get, sync,
    ):
        aiplatform.init(project=_TEST_PROJECT, staging_bucket=_TEST_BUCKET_NAME)

        job = training_jobs.CustomContainerTrainingJob(
            display_name=_TEST_DISPLAY_NAME,
            container_uri=_TEST_TRAINING_CONTAINER_IMAGE,
            command=_TEST_TRAINING_CONTAINER_CMD,
            model_serving_container_image_uri=_TEST_SERVING_CONTAINER_IMAGE,
            model_serving_container_predict_route=_TEST_SERVING_CONTAINER_PREDICTION_ROUTE,
            model_serving_container_health_route=_TEST_SERVING_CONTAINER_HEALTH_ROUTE,
        )

        model_from_job = job.run(
            base_output_dir=_TEST_BASE_OUTPUT_DIR,
            args=_TEST_RUN_ARGS,
            replica_count=1,
            machine_type=_TEST_MACHINE_TYPE,
            accelerator_type=_TEST_ACCELERATOR_TYPE,
            accelerator_count=_TEST_ACCELERATOR_COUNT,
            model_display_name=_TEST_MODEL_DISPLAY_NAME,
            training_fraction_split=_TEST_TRAINING_FRACTION_SPLIT,
            validation_fraction_split=_TEST_VALIDATION_FRACTION_SPLIT,
            test_fraction_split=_TEST_TEST_FRACTION_SPLIT,
            sync=sync,
        )

        if not sync:
            model_from_job.wait()

        true_args = _TEST_RUN_ARGS

        true_worker_pool_spec = {
            "replicaCount": _TEST_REPLICA_COUNT,
            "machineSpec": {
                "machineType": _TEST_MACHINE_TYPE,
                "acceleratorType": _TEST_ACCELERATOR_TYPE,
                "acceleratorCount": _TEST_ACCELERATOR_COUNT,
            },
            "containerSpec": {
                "imageUri": _TEST_TRAINING_CONTAINER_IMAGE,
                "command": _TEST_TRAINING_CONTAINER_CMD,
                "args": true_args,
            },
        }

        true_container_spec = gca_model.ModelContainerSpec(
            image_uri=_TEST_SERVING_CONTAINER_IMAGE,
            predict_route=_TEST_SERVING_CONTAINER_PREDICTION_ROUTE,
            health_route=_TEST_SERVING_CONTAINER_HEALTH_ROUTE,
        )

        true_managed_model = gca_model.Model(
            display_name=_TEST_MODEL_DISPLAY_NAME, container_spec=true_container_spec
        )

        true_training_pipeline = gca_training_pipeline.TrainingPipeline(
            display_name=_TEST_DISPLAY_NAME,
            training_task_definition=schema.training_job.definition.custom_task,
            training_task_inputs=json_format.ParseDict(
                {
                    "workerPoolSpecs": [true_worker_pool_spec],
                    "baseOutputDirectory": {"output_uri_prefix": _TEST_BASE_OUTPUT_DIR},
                },
                struct_pb2.Value(),
            ),
            model_to_upload=true_managed_model,
        )

        mock_pipeline_service_create.assert_called_once_with(
            parent=initializer.global_config.common_location_path(),
            training_pipeline=true_training_pipeline,
        )

        assert job._gca_resource is mock_pipeline_service_create.return_value

        mock_model_service_get.assert_called_once_with(name=_TEST_MODEL_NAME)

        assert model_from_job._gca_resource is mock_model_service_get.return_value

    @pytest.mark.parametrize("sync", [True, False])
    def test_run_returns_none_if_no_model_to_upload(
        self,
        mock_pipeline_service_create_with_no_model_to_upload,
        mock_tabular_dataset,
        sync,
    ):
        aiplatform.init(project=_TEST_PROJECT, staging_bucket=_TEST_BUCKET_NAME)

        job = training_jobs.CustomContainerTrainingJob(
            display_name=_TEST_DISPLAY_NAME,
            container_uri=_TEST_TRAINING_CONTAINER_IMAGE,
            command=_TEST_TRAINING_CONTAINER_CMD,
        )

        model = job.run(
            dataset=mock_tabular_dataset,
            base_output_dir=_TEST_BASE_OUTPUT_DIR,
            args=_TEST_RUN_ARGS,
            replica_count=1,
            machine_type=_TEST_MACHINE_TYPE,
            accelerator_type=_TEST_ACCELERATOR_TYPE,
            accelerator_count=_TEST_ACCELERATOR_COUNT,
            training_fraction_split=_TEST_TRAINING_FRACTION_SPLIT,
            validation_fraction_split=_TEST_VALIDATION_FRACTION_SPLIT,
            test_fraction_split=_TEST_TEST_FRACTION_SPLIT,
            sync=sync,
        )

        assert model is None

    @pytest.mark.parametrize("sync", [True, False])
    def test_get_model_raises_if_no_model_to_upload(
        self,
        mock_pipeline_service_create_with_no_model_to_upload,
        mock_tabular_dataset,
        sync,
    ):
        aiplatform.init(project=_TEST_PROJECT, staging_bucket=_TEST_BUCKET_NAME)

        job = training_jobs.CustomContainerTrainingJob(
            display_name=_TEST_DISPLAY_NAME,
            container_uri=_TEST_TRAINING_CONTAINER_IMAGE,
            command=_TEST_TRAINING_CONTAINER_CMD,
        )

        job.run(
            dataset=mock_tabular_dataset,
            base_output_dir=_TEST_BASE_OUTPUT_DIR,
            args=_TEST_RUN_ARGS,
            replica_count=1,
            machine_type=_TEST_MACHINE_TYPE,
            accelerator_type=_TEST_ACCELERATOR_TYPE,
            accelerator_count=_TEST_ACCELERATOR_COUNT,
            training_fraction_split=_TEST_TRAINING_FRACTION_SPLIT,
            validation_fraction_split=_TEST_VALIDATION_FRACTION_SPLIT,
            test_fraction_split=_TEST_TEST_FRACTION_SPLIT,
            sync=sync,
        )

        if not sync:
            job.wait()

        with pytest.raises(RuntimeError):
            job.get_model()

    @pytest.mark.parametrize("sync", [True, False])
    def test_run_raises_if_pipeline_fails(
        self,
        mock_pipeline_service_create_and_get_with_fail,
        mock_tabular_dataset,
        sync,
    ):

        aiplatform.init(project=_TEST_PROJECT, staging_bucket=_TEST_BUCKET_NAME)

        job = training_jobs.CustomContainerTrainingJob(
            display_name=_TEST_DISPLAY_NAME,
            container_uri=_TEST_TRAINING_CONTAINER_IMAGE,
            command=_TEST_TRAINING_CONTAINER_CMD,
        )

        with pytest.raises(RuntimeError):
            job.run(
                dataset=mock_tabular_dataset,
                base_output_dir=_TEST_BASE_OUTPUT_DIR,
                args=_TEST_RUN_ARGS,
                replica_count=1,
                machine_type=_TEST_MACHINE_TYPE,
                accelerator_type=_TEST_ACCELERATOR_TYPE,
                accelerator_count=_TEST_ACCELERATOR_COUNT,
                training_fraction_split=_TEST_TRAINING_FRACTION_SPLIT,
                validation_fraction_split=_TEST_VALIDATION_FRACTION_SPLIT,
                test_fraction_split=_TEST_TEST_FRACTION_SPLIT,
                sync=sync,
            )

            if not sync:
                job.wait()

        with pytest.raises(RuntimeError):
            job.get_model()

    def test_raises_before_run_is_called(self, mock_pipeline_service_create):
        aiplatform.init(project=_TEST_PROJECT, staging_bucket=_TEST_BUCKET_NAME)

        job = training_jobs.CustomContainerTrainingJob(
            display_name=_TEST_DISPLAY_NAME,
            container_uri=_TEST_TRAINING_CONTAINER_IMAGE,
            command=_TEST_TRAINING_CONTAINER_CMD,
            model_serving_container_image_uri=_TEST_SERVING_CONTAINER_IMAGE,
            model_serving_container_predict_route=_TEST_SERVING_CONTAINER_PREDICTION_ROUTE,
            model_serving_container_health_route=_TEST_SERVING_CONTAINER_HEALTH_ROUTE,
        )

        with pytest.raises(RuntimeError):
            job.get_model()

        with pytest.raises(RuntimeError):
            job.has_failed

        with pytest.raises(RuntimeError):
            job.state

    def test_run_raises_if_no_staging_bucket(self):

        aiplatform.init(project=_TEST_PROJECT)

        with pytest.raises(RuntimeError):
            training_jobs.CustomContainerTrainingJob(
                display_name=_TEST_DISPLAY_NAME,
                container_uri=_TEST_TRAINING_CONTAINER_IMAGE,
                command=_TEST_TRAINING_CONTAINER_CMD,
            )

    @pytest.mark.parametrize("sync", [True, False])
    def test_run_call_pipeline_service_create_distributed_training(
        self,
        mock_pipeline_service_create,
        mock_tabular_dataset,
        mock_model_service_get,
        sync,
    ):
        aiplatform.init(project=_TEST_PROJECT, staging_bucket=_TEST_BUCKET_NAME)

        job = training_jobs.CustomContainerTrainingJob(
            display_name=_TEST_DISPLAY_NAME,
            container_uri=_TEST_TRAINING_CONTAINER_IMAGE,
            command=_TEST_TRAINING_CONTAINER_CMD,
            model_serving_container_image_uri=_TEST_SERVING_CONTAINER_IMAGE,
            model_serving_container_predict_route=_TEST_SERVING_CONTAINER_PREDICTION_ROUTE,
            model_serving_container_health_route=_TEST_SERVING_CONTAINER_HEALTH_ROUTE,
            model_instance_schema_uri=_TEST_MODEL_INSTANCE_SCHEMA_URI,
            model_parameters_schema_uri=_TEST_MODEL_PARAMETERS_SCHEMA_URI,
            model_prediction_schema_uri=_TEST_MODEL_PREDICTION_SCHEMA_URI,
        )

        model_from_job = job.run(
            dataset=mock_tabular_dataset,
            base_output_dir=_TEST_BASE_OUTPUT_DIR,
            args=_TEST_RUN_ARGS,
            replica_count=10,
            machine_type=_TEST_MACHINE_TYPE,
            accelerator_type=_TEST_ACCELERATOR_TYPE,
            accelerator_count=_TEST_ACCELERATOR_COUNT,
            model_display_name=_TEST_MODEL_DISPLAY_NAME,
            training_fraction_split=_TEST_TRAINING_FRACTION_SPLIT,
            validation_fraction_split=_TEST_VALIDATION_FRACTION_SPLIT,
            test_fraction_split=_TEST_TEST_FRACTION_SPLIT,
            sync=sync,
        )

        if not sync:
            model_from_job.wait()

        true_args = _TEST_RUN_ARGS

        true_worker_pool_spec = [
            {
                "replicaCount": 1,
                "machineSpec": {
                    "machineType": _TEST_MACHINE_TYPE,
                    "acceleratorType": _TEST_ACCELERATOR_TYPE,
                    "acceleratorCount": _TEST_ACCELERATOR_COUNT,
                },
                "containerSpec": {
                    "imageUri": _TEST_TRAINING_CONTAINER_IMAGE,
                    "command": _TEST_TRAINING_CONTAINER_CMD,
                    "args": true_args,
                },
            },
            {
                "replicaCount": 9,
                "machineSpec": {
                    "machineType": _TEST_MACHINE_TYPE,
                    "acceleratorType": _TEST_ACCELERATOR_TYPE,
                    "acceleratorCount": _TEST_ACCELERATOR_COUNT,
                },
                "containerSpec": {
                    "imageUri": _TEST_TRAINING_CONTAINER_IMAGE,
                    "command": _TEST_TRAINING_CONTAINER_CMD,
                    "args": true_args,
                },
            },
        ]

        true_fraction_split = gca_training_pipeline.FractionSplit(
            training_fraction=_TEST_TRAINING_FRACTION_SPLIT,
            validation_fraction=_TEST_VALIDATION_FRACTION_SPLIT,
            test_fraction=_TEST_TEST_FRACTION_SPLIT,
        )

        true_container_spec = gca_model.ModelContainerSpec(
            image_uri=_TEST_SERVING_CONTAINER_IMAGE,
            predict_route=_TEST_SERVING_CONTAINER_PREDICTION_ROUTE,
            health_route=_TEST_SERVING_CONTAINER_HEALTH_ROUTE,
        )

        true_managed_model = gca_model.Model(
            display_name=_TEST_MODEL_DISPLAY_NAME,
            container_spec=true_container_spec,
            predict_schemata=gca_model.PredictSchemata(
                instance_schema_uri=_TEST_MODEL_INSTANCE_SCHEMA_URI,
                parameters_schema_uri=_TEST_MODEL_PARAMETERS_SCHEMA_URI,
                prediction_schema_uri=_TEST_MODEL_PREDICTION_SCHEMA_URI,
            ),
        )

        true_input_data_config = gca_training_pipeline.InputDataConfig(
            fraction_split=true_fraction_split,
            dataset_id=mock_tabular_dataset.name,
            gcs_destination=gca_io.GcsDestination(
                output_uri_prefix=_TEST_BASE_OUTPUT_DIR
            ),
        )

        true_training_pipeline = gca_training_pipeline.TrainingPipeline(
            display_name=_TEST_DISPLAY_NAME,
            training_task_definition=schema.training_job.definition.custom_task,
            training_task_inputs=json_format.ParseDict(
                {
                    "workerPoolSpecs": true_worker_pool_spec,
                    "baseOutputDirectory": {"output_uri_prefix": _TEST_BASE_OUTPUT_DIR},
                },
                struct_pb2.Value(),
            ),
            model_to_upload=true_managed_model,
            input_data_config=true_input_data_config,
        )

        mock_pipeline_service_create.assert_called_once_with(
            parent=initializer.global_config.common_location_path(),
            training_pipeline=true_training_pipeline,
        )

        assert job._gca_resource is mock_pipeline_service_create.return_value

        mock_model_service_get.assert_called_once_with(name=_TEST_MODEL_NAME)

        assert model_from_job._gca_resource is mock_model_service_get.return_value

        assert job.get_model()._gca_resource is mock_model_service_get.return_value

        assert not job.has_failed

        assert job.state == gca_pipeline_state.PipelineState.PIPELINE_STATE_SUCCEEDED

    @pytest.mark.parametrize("sync", [True, False])
    def test_run_call_pipeline_service_create_with_nontabular_dataset(
        self,
        mock_pipeline_service_create,
        mock_python_package_to_gcs,
        mock_nontabular_dataset,
        mock_model_service_get,
        sync,
    ):
        aiplatform.init(
            project=_TEST_PROJECT, staging_bucket=_TEST_BUCKET_NAME,
        )

        job = training_jobs.CustomContainerTrainingJob(
            display_name=_TEST_DISPLAY_NAME,
            container_uri=_TEST_TRAINING_CONTAINER_IMAGE,
            command=_TEST_TRAINING_CONTAINER_CMD,
            model_serving_container_image_uri=_TEST_SERVING_CONTAINER_IMAGE,
            model_serving_container_predict_route=_TEST_SERVING_CONTAINER_PREDICTION_ROUTE,
            model_serving_container_health_route=_TEST_SERVING_CONTAINER_HEALTH_ROUTE,
            model_instance_schema_uri=_TEST_MODEL_INSTANCE_SCHEMA_URI,
            model_parameters_schema_uri=_TEST_MODEL_PARAMETERS_SCHEMA_URI,
            model_prediction_schema_uri=_TEST_MODEL_PREDICTION_SCHEMA_URI,
            model_serving_container_command=_TEST_MODEL_SERVING_CONTAINER_COMMAND,
            model_serving_container_args=_TEST_MODEL_SERVING_CONTAINER_ARGS,
            model_serving_container_environment_variables=_TEST_MODEL_SERVING_CONTAINER_ENVIRONMENT_VARIABLES,
            model_serving_container_ports=_TEST_MODEL_SERVING_CONTAINER_PORTS,
            model_description=_TEST_MODEL_DESCRIPTION,
        )

        model_from_job = job.run(
            dataset=mock_nontabular_dataset,
            annotation_schema_uri=_TEST_ANNOTATION_SCHEMA_URI,
            base_output_dir=_TEST_BASE_OUTPUT_DIR,
            args=_TEST_RUN_ARGS,
            replica_count=1,
            machine_type=_TEST_MACHINE_TYPE,
            accelerator_type=_TEST_ACCELERATOR_TYPE,
            accelerator_count=_TEST_ACCELERATOR_COUNT,
            model_display_name=_TEST_MODEL_DISPLAY_NAME,
            sync=sync,
        )

        if not sync:
            model_from_job.wait()

        true_args = _TEST_RUN_ARGS

        true_worker_pool_spec = {
            "replicaCount": _TEST_REPLICA_COUNT,
            "machineSpec": {
                "machineType": _TEST_MACHINE_TYPE,
                "acceleratorType": _TEST_ACCELERATOR_TYPE,
                "acceleratorCount": _TEST_ACCELERATOR_COUNT,
            },
            "containerSpec": {
                "imageUri": _TEST_TRAINING_CONTAINER_IMAGE,
                "command": _TEST_TRAINING_CONTAINER_CMD,
                "args": true_args,
            },
        }

        true_fraction_split = gca_training_pipeline.FractionSplit(
            training_fraction=_TEST_DEFAULT_TRAINING_FRACTION_SPLIT,
            validation_fraction=_TEST_DEFAULT_VALIDATION_FRACTION_SPLIT,
            test_fraction=_TEST_DEFAULT_TEST_FRACTION_SPLIT,
        )

        env = [
            env_var.EnvVar(name=str(key), value=str(value))
            for key, value in _TEST_MODEL_SERVING_CONTAINER_ENVIRONMENT_VARIABLES.items()
        ]

        ports = [
            gca_model.Port(container_port=port)
            for port in _TEST_MODEL_SERVING_CONTAINER_PORTS
        ]

        true_container_spec = gca_model.ModelContainerSpec(
            image_uri=_TEST_SERVING_CONTAINER_IMAGE,
            predict_route=_TEST_SERVING_CONTAINER_PREDICTION_ROUTE,
            health_route=_TEST_SERVING_CONTAINER_HEALTH_ROUTE,
            command=_TEST_MODEL_SERVING_CONTAINER_COMMAND,
            args=_TEST_MODEL_SERVING_CONTAINER_ARGS,
            env=env,
            ports=ports,
        )

        true_managed_model = gca_model.Model(
            display_name=_TEST_MODEL_DISPLAY_NAME,
            description=_TEST_MODEL_DESCRIPTION,
            container_spec=true_container_spec,
            predict_schemata=gca_model.PredictSchemata(
                instance_schema_uri=_TEST_MODEL_INSTANCE_SCHEMA_URI,
                parameters_schema_uri=_TEST_MODEL_PARAMETERS_SCHEMA_URI,
                prediction_schema_uri=_TEST_MODEL_PREDICTION_SCHEMA_URI,
            ),
        )

        true_input_data_config = gca_training_pipeline.InputDataConfig(
            fraction_split=true_fraction_split,
            dataset_id=mock_nontabular_dataset.name,
            annotation_schema_uri=_TEST_ANNOTATION_SCHEMA_URI,
            gcs_destination=gca_io.GcsDestination(
                output_uri_prefix=_TEST_BASE_OUTPUT_DIR
            ),
        )

        true_training_pipeline = gca_training_pipeline.TrainingPipeline(
            display_name=_TEST_DISPLAY_NAME,
            training_task_definition=schema.training_job.definition.custom_task,
            training_task_inputs=json_format.ParseDict(
                {
                    "workerPoolSpecs": [true_worker_pool_spec],
                    "baseOutputDirectory": {"output_uri_prefix": _TEST_BASE_OUTPUT_DIR},
                },
                struct_pb2.Value(),
            ),
            model_to_upload=true_managed_model,
            input_data_config=true_input_data_config,
        )

        mock_pipeline_service_create.assert_called_once_with(
            parent=initializer.global_config.common_location_path(),
            training_pipeline=true_training_pipeline,
        )

        assert job._gca_resource is mock_pipeline_service_create.return_value

        mock_model_service_get.assert_called_once_with(name=_TEST_MODEL_NAME)

        assert model_from_job._gca_resource is mock_model_service_get.return_value

        assert job.get_model()._gca_resource is mock_model_service_get.return_value

        assert not job.has_failed

        assert job.state == gca_pipeline_state.PipelineState.PIPELINE_STATE_SUCCEEDED

    def test_run_call_pipeline_service_create_with_nontabular_dataset_raises_if_annotation_schema_uri(
        self, mock_nontabular_dataset,
    ):
        aiplatform.init(
            project=_TEST_PROJECT, staging_bucket=_TEST_BUCKET_NAME,
        )

        job = training_jobs.CustomContainerTrainingJob(
            display_name=_TEST_DISPLAY_NAME,
            container_uri=_TEST_TRAINING_CONTAINER_IMAGE,
            command=_TEST_TRAINING_CONTAINER_CMD,
            model_serving_container_image_uri=_TEST_SERVING_CONTAINER_IMAGE,
            model_serving_container_predict_route=_TEST_SERVING_CONTAINER_PREDICTION_ROUTE,
            model_serving_container_health_route=_TEST_SERVING_CONTAINER_HEALTH_ROUTE,
            model_instance_schema_uri=_TEST_MODEL_INSTANCE_SCHEMA_URI,
            model_parameters_schema_uri=_TEST_MODEL_PARAMETERS_SCHEMA_URI,
            model_prediction_schema_uri=_TEST_MODEL_PREDICTION_SCHEMA_URI,
            model_serving_container_command=_TEST_MODEL_SERVING_CONTAINER_COMMAND,
            model_serving_container_args=_TEST_MODEL_SERVING_CONTAINER_ARGS,
            model_serving_container_environment_variables=_TEST_MODEL_SERVING_CONTAINER_ENVIRONMENT_VARIABLES,
            model_serving_container_ports=_TEST_MODEL_SERVING_CONTAINER_PORTS,
            model_description=_TEST_MODEL_DESCRIPTION,
        )

        with pytest.raises(Exception):
            job.run(
                dataset=mock_nontabular_dataset,
                base_output_dir=_TEST_BASE_OUTPUT_DIR,
                args=_TEST_RUN_ARGS,
                replica_count=1,
                machine_type=_TEST_MACHINE_TYPE,
                accelerator_type=_TEST_ACCELERATOR_TYPE,
                accelerator_count=_TEST_ACCELERATOR_COUNT,
                model_display_name=_TEST_MODEL_DISPLAY_NAME,
            )


class Test_MachineSpec:
    def test_machine_spec_return_spec_dict(self):
        test_spec = training_jobs._MachineSpec(
            replica_count=_TEST_REPLICA_COUNT,
            machine_type=_TEST_MACHINE_TYPE,
            accelerator_count=_TEST_ACCELERATOR_COUNT,
            accelerator_type=_TEST_ACCELERATOR_TYPE,
        )

        true_spec_dict = {
            "machineSpec": {
                "machineType": _TEST_MACHINE_TYPE,
                "acceleratorType": _TEST_ACCELERATOR_TYPE,
                "acceleratorCount": _TEST_ACCELERATOR_COUNT,
            },
            "replicaCount": _TEST_REPLICA_COUNT,
        }

        assert test_spec.spec_dict == true_spec_dict

    def test_machine_spec_return_spec_dict_with_no_accelerator(self):
        test_spec = training_jobs._MachineSpec(
            replica_count=_TEST_REPLICA_COUNT,
            machine_type=_TEST_MACHINE_TYPE,
            accelerator_count=0,
            accelerator_type="ACCELERATOR_TYPE_UNSPECIFIED",
        )

        true_spec_dict = {
            "machineSpec": {"machineType": _TEST_MACHINE_TYPE},
            "replicaCount": _TEST_REPLICA_COUNT,
        }

        assert test_spec.spec_dict == true_spec_dict

    def test_machine_spec_spec_dict_raises_invalid_accelerator(self):
        test_spec = training_jobs._MachineSpec(
            replica_count=_TEST_REPLICA_COUNT,
            machine_type=_TEST_MACHINE_TYPE,
            accelerator_count=_TEST_ACCELERATOR_COUNT,
            accelerator_type=_TEST_INVALID_ACCELERATOR_TYPE,
        )

        with pytest.raises(ValueError):
            test_spec.spec_dict

    def test_machine_spec_spec_dict_is_empty(self):
        test_spec = training_jobs._MachineSpec(
            replica_count=0,
            machine_type=_TEST_MACHINE_TYPE,
            accelerator_count=_TEST_ACCELERATOR_COUNT,
            accelerator_type=_TEST_INVALID_ACCELERATOR_TYPE,
        )

        assert test_spec.is_empty

    def test_machine_spec_spec_dict_is_not_empty(self):
        test_spec = training_jobs._MachineSpec(
            replica_count=_TEST_REPLICA_COUNT,
            machine_type=_TEST_MACHINE_TYPE,
            accelerator_count=_TEST_ACCELERATOR_COUNT,
            accelerator_type=_TEST_INVALID_ACCELERATOR_TYPE,
        )

        assert not test_spec.is_empty


class Test_DistributedTrainingSpec:
    def test_machine_spec_returns_pool_spec(self):

        spec = training_jobs._DistributedTrainingSpec(
            chief_spec=training_jobs._MachineSpec(
                replica_count=1,
                machine_type=_TEST_MACHINE_TYPE,
                accelerator_count=_TEST_ACCELERATOR_COUNT,
                accelerator_type=_TEST_ACCELERATOR_TYPE,
            ),
            worker_spec=training_jobs._MachineSpec(
                replica_count=10,
                machine_type=_TEST_MACHINE_TYPE,
                accelerator_count=_TEST_ACCELERATOR_COUNT,
                accelerator_type=_TEST_ACCELERATOR_TYPE,
            ),
            parameter_server_spec=training_jobs._MachineSpec(
                replica_count=3,
                machine_type=_TEST_MACHINE_TYPE,
                accelerator_count=_TEST_ACCELERATOR_COUNT,
                accelerator_type=_TEST_ACCELERATOR_TYPE,
            ),
            evaluator_spec=training_jobs._MachineSpec(
                replica_count=1,
                machine_type=_TEST_MACHINE_TYPE,
                accelerator_count=_TEST_ACCELERATOR_COUNT,
                accelerator_type=_TEST_ACCELERATOR_TYPE,
            ),
        )

        true_pool_spec = [
            {
                "machineSpec": {
                    "machineType": _TEST_MACHINE_TYPE,
                    "acceleratorType": _TEST_ACCELERATOR_TYPE,
                    "acceleratorCount": _TEST_ACCELERATOR_COUNT,
                },
                "replicaCount": 1,
            },
            {
                "machineSpec": {
                    "machineType": _TEST_MACHINE_TYPE,
                    "acceleratorType": _TEST_ACCELERATOR_TYPE,
                    "acceleratorCount": _TEST_ACCELERATOR_COUNT,
                },
                "replicaCount": 10,
            },
            {
                "machineSpec": {
                    "machineType": _TEST_MACHINE_TYPE,
                    "acceleratorType": _TEST_ACCELERATOR_TYPE,
                    "acceleratorCount": _TEST_ACCELERATOR_COUNT,
                },
                "replicaCount": 3,
            },
            {
                "machineSpec": {
                    "machineType": _TEST_MACHINE_TYPE,
                    "acceleratorType": _TEST_ACCELERATOR_TYPE,
                    "acceleratorCount": _TEST_ACCELERATOR_COUNT,
                },
                "replicaCount": 1,
            },
        ]

        assert spec.pool_specs == true_pool_spec

    def test_chief_worker_pool_returns_spec(self):

        chief_worker_spec = training_jobs._DistributedTrainingSpec.chief_worker_pool(
            replica_count=10,
            machine_type=_TEST_MACHINE_TYPE,
            accelerator_count=_TEST_ACCELERATOR_COUNT,
            accelerator_type=_TEST_ACCELERATOR_TYPE,
        )

        true_pool_spec = [
            {
                "machineSpec": {
                    "machineType": _TEST_MACHINE_TYPE,
                    "acceleratorType": _TEST_ACCELERATOR_TYPE,
                    "acceleratorCount": _TEST_ACCELERATOR_COUNT,
                },
                "replicaCount": 1,
            },
            {
                "machineSpec": {
                    "machineType": _TEST_MACHINE_TYPE,
                    "acceleratorType": _TEST_ACCELERATOR_TYPE,
                    "acceleratorCount": _TEST_ACCELERATOR_COUNT,
                },
                "replicaCount": 9,
            },
        ]

        assert chief_worker_spec.pool_specs == true_pool_spec

    def test_chief_worker_pool_returns_just_chief(self):

        chief_worker_spec = training_jobs._DistributedTrainingSpec.chief_worker_pool(
            replica_count=1,
            machine_type=_TEST_MACHINE_TYPE,
            accelerator_count=_TEST_ACCELERATOR_COUNT,
            accelerator_type=_TEST_ACCELERATOR_TYPE,
        )

        true_pool_spec = [
            {
                "machineSpec": {
                    "machineType": _TEST_MACHINE_TYPE,
                    "acceleratorType": _TEST_ACCELERATOR_TYPE,
                    "acceleratorCount": _TEST_ACCELERATOR_COUNT,
                },
                "replicaCount": 1,
            }
        ]

        assert chief_worker_spec.pool_specs == true_pool_spec

    def test_machine_spec_raise_with_more_than_one_chief_replica(self):

        spec = training_jobs._DistributedTrainingSpec(
            chief_spec=training_jobs._MachineSpec(
                replica_count=2,
                machine_type=_TEST_MACHINE_TYPE,
                accelerator_count=_TEST_ACCELERATOR_COUNT,
                accelerator_type=_TEST_ACCELERATOR_TYPE,
            ),
        )

        with pytest.raises(ValueError):
            spec.pool_specs

    def test_machine_spec_handles_missing_pools(self):

        spec = training_jobs._DistributedTrainingSpec(
            chief_spec=training_jobs._MachineSpec(
                replica_count=1,
                machine_type=_TEST_MACHINE_TYPE,
                accelerator_count=_TEST_ACCELERATOR_COUNT,
                accelerator_type=_TEST_ACCELERATOR_TYPE,
            ),
            worker_spec=training_jobs._MachineSpec(replica_count=0),
            parameter_server_spec=training_jobs._MachineSpec(
                replica_count=3,
                machine_type=_TEST_MACHINE_TYPE,
                accelerator_count=_TEST_ACCELERATOR_COUNT,
                accelerator_type=_TEST_ACCELERATOR_TYPE,
            ),
            evaluator_spec=training_jobs._MachineSpec(replica_count=0),
        )

        true_pool_spec = [
            {
                "machineSpec": {
                    "machineType": _TEST_MACHINE_TYPE,
                    "acceleratorType": _TEST_ACCELERATOR_TYPE,
                    "acceleratorCount": _TEST_ACCELERATOR_COUNT,
                },
                "replicaCount": 1,
            },
            {"machineSpec": {"machineType": "n1-standard-4"}, "replicaCount": 0},
            {
                "machineSpec": {
                    "machineType": _TEST_MACHINE_TYPE,
                    "acceleratorType": _TEST_ACCELERATOR_TYPE,
                    "acceleratorCount": _TEST_ACCELERATOR_COUNT,
                },
                "replicaCount": 3,
            },
        ]

        assert spec.pool_specs == true_pool_spec


class TestCustomPythonPackageTrainingJob:
    def setup_method(self):
        importlib.reload(initializer)
        importlib.reload(aiplatform)

    def teardown_method(self):
        initializer.global_pool.shutdown(wait=True)

    @pytest.mark.parametrize("sync", [True, False])
    def test_run_call_pipeline_service_create_with_tabular_dataset(
        self,
        mock_pipeline_service_create,
        mock_tabular_dataset,
        mock_model_service_get,
        sync,
    ):
        aiplatform.init(project=_TEST_PROJECT, staging_bucket=_TEST_BUCKET_NAME)

        job = training_jobs.CustomPythonPackageTrainingJob(
            display_name=_TEST_DISPLAY_NAME,
            python_package_gcs_uri=_TEST_OUTPUT_PYTHON_PACKAGE_PATH,
            python_module_name=_TEST_PYTHON_MODULE_NAME,
            container_uri=_TEST_TRAINING_CONTAINER_IMAGE,
            model_serving_container_image_uri=_TEST_SERVING_CONTAINER_IMAGE,
            model_serving_container_predict_route=_TEST_SERVING_CONTAINER_PREDICTION_ROUTE,
            model_serving_container_health_route=_TEST_SERVING_CONTAINER_HEALTH_ROUTE,
            model_serving_container_command=_TEST_MODEL_SERVING_CONTAINER_COMMAND,
            model_serving_container_args=_TEST_MODEL_SERVING_CONTAINER_ARGS,
            model_serving_container_environment_variables=_TEST_MODEL_SERVING_CONTAINER_ENVIRONMENT_VARIABLES,
            model_serving_container_ports=_TEST_MODEL_SERVING_CONTAINER_PORTS,
            model_description=_TEST_MODEL_DESCRIPTION,
            model_instance_schema_uri=_TEST_MODEL_INSTANCE_SCHEMA_URI,
            model_parameters_schema_uri=_TEST_MODEL_PARAMETERS_SCHEMA_URI,
            model_prediction_schema_uri=_TEST_MODEL_PREDICTION_SCHEMA_URI,
        )

        model_from_job = job.run(
            dataset=mock_tabular_dataset,
            model_display_name=_TEST_MODEL_DISPLAY_NAME,
            base_output_dir=_TEST_BASE_OUTPUT_DIR,
            args=_TEST_RUN_ARGS,
            replica_count=1,
            machine_type=_TEST_MACHINE_TYPE,
            accelerator_type=_TEST_ACCELERATOR_TYPE,
            accelerator_count=_TEST_ACCELERATOR_COUNT,
            training_fraction_split=_TEST_TRAINING_FRACTION_SPLIT,
            validation_fraction_split=_TEST_VALIDATION_FRACTION_SPLIT,
            test_fraction_split=_TEST_TEST_FRACTION_SPLIT,
            predefined_split_column_name=_TEST_PREDEFINED_SPLIT_COLUMN_NAME,
            sync=sync,
        )

        if not sync:
            model_from_job.wait()

        true_args = _TEST_RUN_ARGS

        true_worker_pool_spec = {
            "replicaCount": _TEST_REPLICA_COUNT,
            "machineSpec": {
                "machineType": _TEST_MACHINE_TYPE,
                "acceleratorType": _TEST_ACCELERATOR_TYPE,
                "acceleratorCount": _TEST_ACCELERATOR_COUNT,
            },
            "pythonPackageSpec": {
                "executorImageUri": _TEST_TRAINING_CONTAINER_IMAGE,
                "pythonModule": _TEST_PYTHON_MODULE_NAME,
                "packageUris": [_TEST_OUTPUT_PYTHON_PACKAGE_PATH],
                "args": true_args,
            },
        }

        true_fraction_split = gca_training_pipeline.FractionSplit(
            training_fraction=_TEST_TRAINING_FRACTION_SPLIT,
            validation_fraction=_TEST_VALIDATION_FRACTION_SPLIT,
            test_fraction=_TEST_TEST_FRACTION_SPLIT,
        )

        env = [
            env_var.EnvVar(name=str(key), value=str(value))
            for key, value in _TEST_MODEL_SERVING_CONTAINER_ENVIRONMENT_VARIABLES.items()
        ]

        ports = [
            gca_model.Port(container_port=port)
            for port in _TEST_MODEL_SERVING_CONTAINER_PORTS
        ]

        true_container_spec = gca_model.ModelContainerSpec(
            image_uri=_TEST_SERVING_CONTAINER_IMAGE,
            predict_route=_TEST_SERVING_CONTAINER_PREDICTION_ROUTE,
            health_route=_TEST_SERVING_CONTAINER_HEALTH_ROUTE,
            command=_TEST_MODEL_SERVING_CONTAINER_COMMAND,
            args=_TEST_MODEL_SERVING_CONTAINER_ARGS,
            env=env,
            ports=ports,
        )

        true_managed_model = gca_model.Model(
            display_name=_TEST_MODEL_DISPLAY_NAME,
            description=_TEST_MODEL_DESCRIPTION,
            container_spec=true_container_spec,
            predict_schemata=gca_model.PredictSchemata(
                instance_schema_uri=_TEST_MODEL_INSTANCE_SCHEMA_URI,
                parameters_schema_uri=_TEST_MODEL_PARAMETERS_SCHEMA_URI,
                prediction_schema_uri=_TEST_MODEL_PREDICTION_SCHEMA_URI,
            ),
        )

        true_input_data_config = gca_training_pipeline.InputDataConfig(
            fraction_split=true_fraction_split,
            predefined_split=gca_training_pipeline.PredefinedSplit(
                key=_TEST_PREDEFINED_SPLIT_COLUMN_NAME
            ),
            dataset_id=mock_tabular_dataset.name,
            gcs_destination=gca_io.GcsDestination(
                output_uri_prefix=_TEST_BASE_OUTPUT_DIR
            ),
        )

        true_training_pipeline = gca_training_pipeline.TrainingPipeline(
            display_name=_TEST_DISPLAY_NAME,
            training_task_definition=schema.training_job.definition.custom_task,
            training_task_inputs=json_format.ParseDict(
                {
                    "workerPoolSpecs": [true_worker_pool_spec],
                    "baseOutputDirectory": {"output_uri_prefix": _TEST_BASE_OUTPUT_DIR},
                },
                struct_pb2.Value(),
            ),
            model_to_upload=true_managed_model,
            input_data_config=true_input_data_config,
        )

        mock_pipeline_service_create.assert_called_once_with(
            parent=initializer.global_config.common_location_path(),
            training_pipeline=true_training_pipeline,
        )

        assert job._gca_resource is mock_pipeline_service_create.return_value

        mock_model_service_get.assert_called_once_with(name=_TEST_MODEL_NAME)

        assert model_from_job._gca_resource is mock_model_service_get.return_value

        assert job.get_model()._gca_resource is mock_model_service_get.return_value

        assert not job.has_failed

        assert job.state == gca_pipeline_state.PipelineState.PIPELINE_STATE_SUCCEEDED

    @pytest.mark.parametrize("sync", [True, False])
    def test_run_call_pipeline_service_create_with_bigquery_destination(
        self,
        mock_pipeline_service_create,
        mock_tabular_dataset,
        mock_model_service_get,
        sync,
    ):
        aiplatform.init(project=_TEST_PROJECT, staging_bucket=_TEST_BUCKET_NAME)

        job = training_jobs.CustomPythonPackageTrainingJob(
            display_name=_TEST_DISPLAY_NAME,
            python_package_gcs_uri=_TEST_OUTPUT_PYTHON_PACKAGE_PATH,
            python_module_name=_TEST_PYTHON_MODULE_NAME,
            container_uri=_TEST_TRAINING_CONTAINER_IMAGE,
            model_serving_container_image_uri=_TEST_SERVING_CONTAINER_IMAGE,
            model_serving_container_predict_route=_TEST_SERVING_CONTAINER_PREDICTION_ROUTE,
            model_serving_container_health_route=_TEST_SERVING_CONTAINER_HEALTH_ROUTE,
            model_serving_container_command=_TEST_MODEL_SERVING_CONTAINER_COMMAND,
            model_serving_container_args=_TEST_MODEL_SERVING_CONTAINER_ARGS,
            model_serving_container_environment_variables=_TEST_MODEL_SERVING_CONTAINER_ENVIRONMENT_VARIABLES,
            model_serving_container_ports=_TEST_MODEL_SERVING_CONTAINER_PORTS,
            model_description=_TEST_MODEL_DESCRIPTION,
            model_instance_schema_uri=_TEST_MODEL_INSTANCE_SCHEMA_URI,
            model_parameters_schema_uri=_TEST_MODEL_PARAMETERS_SCHEMA_URI,
            model_prediction_schema_uri=_TEST_MODEL_PREDICTION_SCHEMA_URI,
        )

        model_from_job = job.run(
            dataset=mock_tabular_dataset,
            model_display_name=_TEST_MODEL_DISPLAY_NAME,
            base_output_dir=_TEST_BASE_OUTPUT_DIR,
            bigquery_destination=_TEST_BIGQUERY_DESTINATION,
            args=_TEST_RUN_ARGS,
            replica_count=1,
            machine_type=_TEST_MACHINE_TYPE,
            accelerator_type=_TEST_ACCELERATOR_TYPE,
            accelerator_count=_TEST_ACCELERATOR_COUNT,
            training_fraction_split=_TEST_TRAINING_FRACTION_SPLIT,
            validation_fraction_split=_TEST_VALIDATION_FRACTION_SPLIT,
            test_fraction_split=_TEST_TEST_FRACTION_SPLIT,
            predefined_split_column_name=_TEST_PREDEFINED_SPLIT_COLUMN_NAME,
            sync=sync,
        )

        if not sync:
            model_from_job.wait()

        true_args = _TEST_RUN_ARGS

        true_worker_pool_spec = {
            "replicaCount": _TEST_REPLICA_COUNT,
            "machineSpec": {
                "machineType": _TEST_MACHINE_TYPE,
                "acceleratorType": _TEST_ACCELERATOR_TYPE,
                "acceleratorCount": _TEST_ACCELERATOR_COUNT,
            },
            "pythonPackageSpec": {
                "executorImageUri": _TEST_TRAINING_CONTAINER_IMAGE,
                "pythonModule": _TEST_PYTHON_MODULE_NAME,
                "packageUris": [_TEST_OUTPUT_PYTHON_PACKAGE_PATH],
                "args": true_args,
            },
        }

        true_fraction_split = gca_training_pipeline.FractionSplit(
            training_fraction=_TEST_TRAINING_FRACTION_SPLIT,
            validation_fraction=_TEST_VALIDATION_FRACTION_SPLIT,
            test_fraction=_TEST_TEST_FRACTION_SPLIT,
        )

        env = [
            env_var.EnvVar(name=str(key), value=str(value))
            for key, value in _TEST_MODEL_SERVING_CONTAINER_ENVIRONMENT_VARIABLES.items()
        ]

        ports = [
            gca_model.Port(container_port=port)
            for port in _TEST_MODEL_SERVING_CONTAINER_PORTS
        ]

        true_container_spec = gca_model.ModelContainerSpec(
            image_uri=_TEST_SERVING_CONTAINER_IMAGE,
            predict_route=_TEST_SERVING_CONTAINER_PREDICTION_ROUTE,
            health_route=_TEST_SERVING_CONTAINER_HEALTH_ROUTE,
            command=_TEST_MODEL_SERVING_CONTAINER_COMMAND,
            args=_TEST_MODEL_SERVING_CONTAINER_ARGS,
            env=env,
            ports=ports,
        )

        true_managed_model = gca_model.Model(
            display_name=_TEST_MODEL_DISPLAY_NAME,
            description=_TEST_MODEL_DESCRIPTION,
            container_spec=true_container_spec,
            predict_schemata=gca_model.PredictSchemata(
                instance_schema_uri=_TEST_MODEL_INSTANCE_SCHEMA_URI,
                parameters_schema_uri=_TEST_MODEL_PARAMETERS_SCHEMA_URI,
                prediction_schema_uri=_TEST_MODEL_PREDICTION_SCHEMA_URI,
            ),
        )

        true_input_data_config = gca_training_pipeline.InputDataConfig(
            fraction_split=true_fraction_split,
            predefined_split=gca_training_pipeline.PredefinedSplit(
                key=_TEST_PREDEFINED_SPLIT_COLUMN_NAME
            ),
            dataset_id=mock_tabular_dataset.name,
            bigquery_destination=gca_io.BigQueryDestination(
                output_uri=_TEST_BIGQUERY_DESTINATION
            ),
        )

        true_training_pipeline = gca_training_pipeline.TrainingPipeline(
            display_name=_TEST_DISPLAY_NAME,
            training_task_definition=schema.training_job.definition.custom_task,
            training_task_inputs=json_format.ParseDict(
                {
                    "workerPoolSpecs": [true_worker_pool_spec],
                    "baseOutputDirectory": {"output_uri_prefix": _TEST_BASE_OUTPUT_DIR},
                },
                struct_pb2.Value(),
            ),
            model_to_upload=true_managed_model,
            input_data_config=true_input_data_config,
        )

        mock_pipeline_service_create.assert_called_once_with(
            parent=initializer.global_config.common_location_path(),
            training_pipeline=true_training_pipeline,
        )

        assert job._gca_resource is mock_pipeline_service_create.return_value

        mock_model_service_get.assert_called_once_with(name=_TEST_MODEL_NAME)

        assert model_from_job._gca_resource is mock_model_service_get.return_value

        assert job.get_model()._gca_resource is mock_model_service_get.return_value

        assert not job.has_failed

        assert job.state == gca_pipeline_state.PipelineState.PIPELINE_STATE_SUCCEEDED

    @pytest.mark.parametrize("sync", [True, False])
    def test_run_called_twice_raises(
        self,
        mock_pipeline_service_create,
        mock_python_package_to_gcs,
        mock_tabular_dataset,
        mock_model_service_get,
        sync,
    ):
        aiplatform.init(project=_TEST_PROJECT, staging_bucket=_TEST_BUCKET_NAME)

        job = training_jobs.CustomPythonPackageTrainingJob(
            display_name=_TEST_DISPLAY_NAME,
            python_package_gcs_uri=_TEST_OUTPUT_PYTHON_PACKAGE_PATH,
            python_module_name=_TEST_PYTHON_MODULE_NAME,
            container_uri=_TEST_TRAINING_CONTAINER_IMAGE,
            model_serving_container_image_uri=_TEST_SERVING_CONTAINER_IMAGE,
            model_serving_container_predict_route=_TEST_SERVING_CONTAINER_PREDICTION_ROUTE,
            model_serving_container_health_route=_TEST_SERVING_CONTAINER_HEALTH_ROUTE,
        )

        job.run(
            dataset=mock_tabular_dataset,
            base_output_dir=_TEST_BASE_OUTPUT_DIR,
            args=_TEST_RUN_ARGS,
            replica_count=1,
            machine_type=_TEST_MACHINE_TYPE,
            accelerator_type=_TEST_ACCELERATOR_TYPE,
            accelerator_count=_TEST_ACCELERATOR_COUNT,
            model_display_name=_TEST_MODEL_DISPLAY_NAME,
            training_fraction_split=_TEST_TRAINING_FRACTION_SPLIT,
            validation_fraction_split=_TEST_VALIDATION_FRACTION_SPLIT,
            test_fraction_split=_TEST_TEST_FRACTION_SPLIT,
            sync=sync,
        )

        with pytest.raises(RuntimeError):
            job.run(
                dataset=mock_tabular_dataset,
                base_output_dir=_TEST_BASE_OUTPUT_DIR,
                args=_TEST_RUN_ARGS,
                replica_count=1,
                machine_type=_TEST_MACHINE_TYPE,
                accelerator_type=_TEST_ACCELERATOR_TYPE,
                accelerator_count=_TEST_ACCELERATOR_COUNT,
                model_display_name=_TEST_MODEL_DISPLAY_NAME,
                training_fraction_split=_TEST_TRAINING_FRACTION_SPLIT,
                validation_fraction_split=_TEST_VALIDATION_FRACTION_SPLIT,
                test_fraction_split=_TEST_TEST_FRACTION_SPLIT,
                sync=sync,
            )

        if not sync:
            job.wait()

    @pytest.mark.parametrize("sync", [True, False])
    def test_run_with_invalid_accelerator_type_raises(
        self,
        mock_pipeline_service_create,
        mock_python_package_to_gcs,
        mock_tabular_dataset,
        mock_model_service_get,
        sync,
    ):
        aiplatform.init(project=_TEST_PROJECT, staging_bucket=_TEST_BUCKET_NAME)

        job = training_jobs.CustomPythonPackageTrainingJob(
            display_name=_TEST_DISPLAY_NAME,
            python_package_gcs_uri=_TEST_OUTPUT_PYTHON_PACKAGE_PATH,
            python_module_name=_TEST_PYTHON_MODULE_NAME,
            container_uri=_TEST_TRAINING_CONTAINER_IMAGE,
            model_serving_container_image_uri=_TEST_SERVING_CONTAINER_IMAGE,
            model_serving_container_predict_route=_TEST_SERVING_CONTAINER_PREDICTION_ROUTE,
            model_serving_container_health_route=_TEST_SERVING_CONTAINER_HEALTH_ROUTE,
        )

        with pytest.raises(ValueError):
            job.run(
                dataset=mock_tabular_dataset,
                base_output_dir=_TEST_BASE_OUTPUT_DIR,
                args=_TEST_RUN_ARGS,
                replica_count=1,
                machine_type=_TEST_MACHINE_TYPE,
                accelerator_type=_TEST_INVALID_ACCELERATOR_TYPE,
                accelerator_count=_TEST_ACCELERATOR_COUNT,
                model_display_name=_TEST_MODEL_DISPLAY_NAME,
                training_fraction_split=_TEST_TRAINING_FRACTION_SPLIT,
                validation_fraction_split=_TEST_VALIDATION_FRACTION_SPLIT,
                test_fraction_split=_TEST_TEST_FRACTION_SPLIT,
                sync=sync,
            )

    @pytest.mark.parametrize("sync", [True, False])
    def test_run_with_incomplete_model_info_raises_with_model_to_upload(
        self,
        mock_pipeline_service_create,
        mock_python_package_to_gcs,
        mock_tabular_dataset,
        mock_model_service_get,
        sync,
    ):
        aiplatform.init(project=_TEST_PROJECT, staging_bucket=_TEST_BUCKET_NAME)

        job = training_jobs.CustomPythonPackageTrainingJob(
            display_name=_TEST_DISPLAY_NAME,
            python_package_gcs_uri=_TEST_OUTPUT_PYTHON_PACKAGE_PATH,
            python_module_name=_TEST_PYTHON_MODULE_NAME,
            container_uri=_TEST_TRAINING_CONTAINER_IMAGE,
        )

        with pytest.raises(RuntimeError):
            job.run(
                dataset=mock_tabular_dataset,
                base_output_dir=_TEST_BASE_OUTPUT_DIR,
                args=_TEST_RUN_ARGS,
                replica_count=1,
                machine_type=_TEST_MACHINE_TYPE,
                accelerator_type=_TEST_ACCELERATOR_TYPE,
                accelerator_count=_TEST_ACCELERATOR_COUNT,
                model_display_name=_TEST_MODEL_DISPLAY_NAME,
                training_fraction_split=_TEST_TRAINING_FRACTION_SPLIT,
                validation_fraction_split=_TEST_VALIDATION_FRACTION_SPLIT,
                test_fraction_split=_TEST_TEST_FRACTION_SPLIT,
                sync=sync,
            )

    @pytest.mark.parametrize("sync", [True, False])
    def test_run_call_pipeline_service_create_with_no_dataset(
        self, mock_pipeline_service_create, mock_model_service_get, sync,
    ):
        aiplatform.init(project=_TEST_PROJECT, staging_bucket=_TEST_BUCKET_NAME)

        job = training_jobs.CustomPythonPackageTrainingJob(
            display_name=_TEST_DISPLAY_NAME,
            python_package_gcs_uri=_TEST_OUTPUT_PYTHON_PACKAGE_PATH,
            python_module_name=_TEST_PYTHON_MODULE_NAME,
            container_uri=_TEST_TRAINING_CONTAINER_IMAGE,
            model_serving_container_image_uri=_TEST_SERVING_CONTAINER_IMAGE,
            model_serving_container_predict_route=_TEST_SERVING_CONTAINER_PREDICTION_ROUTE,
            model_serving_container_health_route=_TEST_SERVING_CONTAINER_HEALTH_ROUTE,
        )

        model_from_job = job.run(
            model_display_name=_TEST_MODEL_DISPLAY_NAME,
            base_output_dir=_TEST_BASE_OUTPUT_DIR,
            args=_TEST_RUN_ARGS,
            replica_count=1,
            machine_type=_TEST_MACHINE_TYPE,
            accelerator_type=_TEST_ACCELERATOR_TYPE,
            accelerator_count=_TEST_ACCELERATOR_COUNT,
            training_fraction_split=_TEST_TRAINING_FRACTION_SPLIT,
            validation_fraction_split=_TEST_VALIDATION_FRACTION_SPLIT,
            test_fraction_split=_TEST_TEST_FRACTION_SPLIT,
            sync=sync,
        )

        if not sync:
            model_from_job.wait()

        true_args = _TEST_RUN_ARGS

        true_worker_pool_spec = {
            "replicaCount": _TEST_REPLICA_COUNT,
            "machineSpec": {
                "machineType": _TEST_MACHINE_TYPE,
                "acceleratorType": _TEST_ACCELERATOR_TYPE,
                "acceleratorCount": _TEST_ACCELERATOR_COUNT,
            },
            "pythonPackageSpec": {
                "executorImageUri": _TEST_TRAINING_CONTAINER_IMAGE,
                "pythonModule": _TEST_PYTHON_MODULE_NAME,
                "packageUris": [_TEST_OUTPUT_PYTHON_PACKAGE_PATH],
                "args": true_args,
            },
        }

        true_container_spec = gca_model.ModelContainerSpec(
            image_uri=_TEST_SERVING_CONTAINER_IMAGE,
            predict_route=_TEST_SERVING_CONTAINER_PREDICTION_ROUTE,
            health_route=_TEST_SERVING_CONTAINER_HEALTH_ROUTE,
        )

        true_managed_model = gca_model.Model(
            display_name=_TEST_MODEL_DISPLAY_NAME, container_spec=true_container_spec
        )

        true_training_pipeline = gca_training_pipeline.TrainingPipeline(
            display_name=_TEST_DISPLAY_NAME,
            training_task_definition=schema.training_job.definition.custom_task,
            training_task_inputs=json_format.ParseDict(
                {
                    "workerPoolSpecs": [true_worker_pool_spec],
                    "baseOutputDirectory": {"output_uri_prefix": _TEST_BASE_OUTPUT_DIR},
                },
                struct_pb2.Value(),
            ),
            model_to_upload=true_managed_model,
        )

        mock_pipeline_service_create.assert_called_once_with(
            parent=initializer.global_config.common_location_path(),
            training_pipeline=true_training_pipeline,
        )

        assert job._gca_resource is mock_pipeline_service_create.return_value

        mock_model_service_get.assert_called_once_with(name=_TEST_MODEL_NAME)

        assert model_from_job._gca_resource is mock_model_service_get.return_value

    @pytest.mark.parametrize("sync", [True, False])
    def test_run_returns_none_if_no_model_to_upload(
        self,
        mock_pipeline_service_create_with_no_model_to_upload,
        mock_tabular_dataset,
        sync,
    ):
        aiplatform.init(project=_TEST_PROJECT, staging_bucket=_TEST_BUCKET_NAME)

        job = training_jobs.CustomPythonPackageTrainingJob(
            display_name=_TEST_DISPLAY_NAME,
            python_package_gcs_uri=_TEST_OUTPUT_PYTHON_PACKAGE_PATH,
            python_module_name=_TEST_PYTHON_MODULE_NAME,
            container_uri=_TEST_TRAINING_CONTAINER_IMAGE,
        )

        model = job.run(
            dataset=mock_tabular_dataset,
            base_output_dir=_TEST_BASE_OUTPUT_DIR,
            args=_TEST_RUN_ARGS,
            replica_count=1,
            machine_type=_TEST_MACHINE_TYPE,
            accelerator_type=_TEST_ACCELERATOR_TYPE,
            accelerator_count=_TEST_ACCELERATOR_COUNT,
            training_fraction_split=_TEST_TRAINING_FRACTION_SPLIT,
            validation_fraction_split=_TEST_VALIDATION_FRACTION_SPLIT,
            test_fraction_split=_TEST_TEST_FRACTION_SPLIT,
            sync=sync,
        )

        assert model is None

    @pytest.mark.parametrize("sync", [True, False])
    def test_get_model_raises_if_no_model_to_upload(
        self,
        mock_pipeline_service_create_with_no_model_to_upload,
        mock_tabular_dataset,
        sync,
    ):
        aiplatform.init(project=_TEST_PROJECT, staging_bucket=_TEST_BUCKET_NAME)

        job = training_jobs.CustomPythonPackageTrainingJob(
            display_name=_TEST_DISPLAY_NAME,
            python_package_gcs_uri=_TEST_OUTPUT_PYTHON_PACKAGE_PATH,
            python_module_name=_TEST_PYTHON_MODULE_NAME,
            container_uri=_TEST_TRAINING_CONTAINER_IMAGE,
        )

        job.run(
            dataset=mock_tabular_dataset,
            base_output_dir=_TEST_BASE_OUTPUT_DIR,
            args=_TEST_RUN_ARGS,
            replica_count=1,
            machine_type=_TEST_MACHINE_TYPE,
            accelerator_type=_TEST_ACCELERATOR_TYPE,
            accelerator_count=_TEST_ACCELERATOR_COUNT,
            training_fraction_split=_TEST_TRAINING_FRACTION_SPLIT,
            validation_fraction_split=_TEST_VALIDATION_FRACTION_SPLIT,
            test_fraction_split=_TEST_TEST_FRACTION_SPLIT,
            sync=sync,
        )

        if not sync:
            job.wait()

        with pytest.raises(RuntimeError):
            job.get_model()

    @pytest.mark.parametrize("sync", [True, False])
    def test_run_raises_if_pipeline_fails(
        self,
        mock_pipeline_service_create_and_get_with_fail,
        mock_tabular_dataset,
        sync,
    ):

        aiplatform.init(project=_TEST_PROJECT, staging_bucket=_TEST_BUCKET_NAME)

        job = training_jobs.CustomPythonPackageTrainingJob(
            display_name=_TEST_DISPLAY_NAME,
            python_package_gcs_uri=_TEST_OUTPUT_PYTHON_PACKAGE_PATH,
            python_module_name=_TEST_PYTHON_MODULE_NAME,
            container_uri=_TEST_TRAINING_CONTAINER_IMAGE,
        )

        with pytest.raises(RuntimeError):
            job.run(
                dataset=mock_tabular_dataset,
                base_output_dir=_TEST_BASE_OUTPUT_DIR,
                args=_TEST_RUN_ARGS,
                replica_count=1,
                machine_type=_TEST_MACHINE_TYPE,
                accelerator_type=_TEST_ACCELERATOR_TYPE,
                accelerator_count=_TEST_ACCELERATOR_COUNT,
                training_fraction_split=_TEST_TRAINING_FRACTION_SPLIT,
                validation_fraction_split=_TEST_VALIDATION_FRACTION_SPLIT,
                test_fraction_split=_TEST_TEST_FRACTION_SPLIT,
                sync=sync,
            )

            if not sync:
                job.wait()

        with pytest.raises(RuntimeError):
            job.get_model()

    def test_raises_before_run_is_called(self, mock_pipeline_service_create):
        aiplatform.init(project=_TEST_PROJECT, staging_bucket=_TEST_BUCKET_NAME)

        job = training_jobs.CustomPythonPackageTrainingJob(
            display_name=_TEST_DISPLAY_NAME,
            python_package_gcs_uri=_TEST_OUTPUT_PYTHON_PACKAGE_PATH,
            python_module_name=_TEST_PYTHON_MODULE_NAME,
            container_uri=_TEST_TRAINING_CONTAINER_IMAGE,
            model_serving_container_image_uri=_TEST_SERVING_CONTAINER_IMAGE,
            model_serving_container_predict_route=_TEST_SERVING_CONTAINER_PREDICTION_ROUTE,
            model_serving_container_health_route=_TEST_SERVING_CONTAINER_HEALTH_ROUTE,
        )

        with pytest.raises(RuntimeError):
            job.get_model()

        with pytest.raises(RuntimeError):
            job.has_failed

        with pytest.raises(RuntimeError):
            job.state

    def test_run_raises_if_no_staging_bucket(self):

        aiplatform.init(project=_TEST_PROJECT)

        with pytest.raises(RuntimeError):
            training_jobs.CustomPythonPackageTrainingJob(
                display_name=_TEST_DISPLAY_NAME,
                python_package_gcs_uri=_TEST_OUTPUT_PYTHON_PACKAGE_PATH,
                python_module_name=_TEST_PYTHON_MODULE_NAME,
                container_uri=_TEST_TRAINING_CONTAINER_IMAGE,
            )

    @pytest.mark.parametrize("sync", [True, False])
    def test_run_call_pipeline_service_create_distributed_training(
        self,
        mock_pipeline_service_create,
        mock_tabular_dataset,
        mock_model_service_get,
        sync,
    ):
        aiplatform.init(project=_TEST_PROJECT, staging_bucket=_TEST_BUCKET_NAME)

        job = training_jobs.CustomPythonPackageTrainingJob(
            display_name=_TEST_DISPLAY_NAME,
            python_package_gcs_uri=_TEST_OUTPUT_PYTHON_PACKAGE_PATH,
            python_module_name=_TEST_PYTHON_MODULE_NAME,
            container_uri=_TEST_TRAINING_CONTAINER_IMAGE,
            model_serving_container_image_uri=_TEST_SERVING_CONTAINER_IMAGE,
            model_serving_container_predict_route=_TEST_SERVING_CONTAINER_PREDICTION_ROUTE,
            model_serving_container_health_route=_TEST_SERVING_CONTAINER_HEALTH_ROUTE,
            model_instance_schema_uri=_TEST_MODEL_INSTANCE_SCHEMA_URI,
            model_parameters_schema_uri=_TEST_MODEL_PARAMETERS_SCHEMA_URI,
            model_prediction_schema_uri=_TEST_MODEL_PREDICTION_SCHEMA_URI,
        )

        model_from_job = job.run(
            dataset=mock_tabular_dataset,
            base_output_dir=_TEST_BASE_OUTPUT_DIR,
            args=_TEST_RUN_ARGS,
            replica_count=10,
            machine_type=_TEST_MACHINE_TYPE,
            accelerator_type=_TEST_ACCELERATOR_TYPE,
            accelerator_count=_TEST_ACCELERATOR_COUNT,
            model_display_name=_TEST_MODEL_DISPLAY_NAME,
            training_fraction_split=_TEST_TRAINING_FRACTION_SPLIT,
            validation_fraction_split=_TEST_VALIDATION_FRACTION_SPLIT,
            test_fraction_split=_TEST_TEST_FRACTION_SPLIT,
            sync=sync,
        )

        if not sync:
            model_from_job.wait()

        true_args = _TEST_RUN_ARGS

        true_worker_pool_spec = [
            {
                "replicaCount": 1,
                "machineSpec": {
                    "machineType": _TEST_MACHINE_TYPE,
                    "acceleratorType": _TEST_ACCELERATOR_TYPE,
                    "acceleratorCount": _TEST_ACCELERATOR_COUNT,
                },
                "pythonPackageSpec": {
                    "executorImageUri": _TEST_TRAINING_CONTAINER_IMAGE,
                    "pythonModule": _TEST_PYTHON_MODULE_NAME,
                    "packageUris": [_TEST_OUTPUT_PYTHON_PACKAGE_PATH],
                    "args": true_args,
                },
            },
            {
                "replicaCount": 9,
                "machineSpec": {
                    "machineType": _TEST_MACHINE_TYPE,
                    "acceleratorType": _TEST_ACCELERATOR_TYPE,
                    "acceleratorCount": _TEST_ACCELERATOR_COUNT,
                },
                "pythonPackageSpec": {
                    "executorImageUri": _TEST_TRAINING_CONTAINER_IMAGE,
                    "pythonModule": _TEST_PYTHON_MODULE_NAME,
                    "packageUris": [_TEST_OUTPUT_PYTHON_PACKAGE_PATH],
                    "args": true_args,
                },
            },
        ]

        true_fraction_split = gca_training_pipeline.FractionSplit(
            training_fraction=_TEST_TRAINING_FRACTION_SPLIT,
            validation_fraction=_TEST_VALIDATION_FRACTION_SPLIT,
            test_fraction=_TEST_TEST_FRACTION_SPLIT,
        )

        true_container_spec = gca_model.ModelContainerSpec(
            image_uri=_TEST_SERVING_CONTAINER_IMAGE,
            predict_route=_TEST_SERVING_CONTAINER_PREDICTION_ROUTE,
            health_route=_TEST_SERVING_CONTAINER_HEALTH_ROUTE,
        )

        true_managed_model = gca_model.Model(
            display_name=_TEST_MODEL_DISPLAY_NAME,
            container_spec=true_container_spec,
            predict_schemata=gca_model.PredictSchemata(
                instance_schema_uri=_TEST_MODEL_INSTANCE_SCHEMA_URI,
                parameters_schema_uri=_TEST_MODEL_PARAMETERS_SCHEMA_URI,
                prediction_schema_uri=_TEST_MODEL_PREDICTION_SCHEMA_URI,
            ),
        )

        true_input_data_config = gca_training_pipeline.InputDataConfig(
            fraction_split=true_fraction_split,
            dataset_id=mock_tabular_dataset.name,
            gcs_destination=gca_io.GcsDestination(
                output_uri_prefix=_TEST_BASE_OUTPUT_DIR
            ),
        )

        true_training_pipeline = gca_training_pipeline.TrainingPipeline(
            display_name=_TEST_DISPLAY_NAME,
            training_task_definition=schema.training_job.definition.custom_task,
            training_task_inputs=json_format.ParseDict(
                {
                    "workerPoolSpecs": true_worker_pool_spec,
                    "baseOutputDirectory": {"output_uri_prefix": _TEST_BASE_OUTPUT_DIR},
                },
                struct_pb2.Value(),
            ),
            model_to_upload=true_managed_model,
            input_data_config=true_input_data_config,
        )

        mock_pipeline_service_create.assert_called_once_with(
            parent=initializer.global_config.common_location_path(),
            training_pipeline=true_training_pipeline,
        )

        assert job._gca_resource is mock_pipeline_service_create.return_value

        mock_model_service_get.assert_called_once_with(name=_TEST_MODEL_NAME)

        assert model_from_job._gca_resource is mock_model_service_get.return_value

        assert job.get_model()._gca_resource is mock_model_service_get.return_value

        assert not job.has_failed

        assert job.state == gca_pipeline_state.PipelineState.PIPELINE_STATE_SUCCEEDED

    @pytest.mark.parametrize("sync", [True, False])
    def test_run_call_pipeline_service_create_with_nontabular_dataset(
        self,
        mock_pipeline_service_create,
        mock_python_package_to_gcs,
        mock_nontabular_dataset,
        mock_model_service_get,
        sync,
    ):
        aiplatform.init(
            project=_TEST_PROJECT, staging_bucket=_TEST_BUCKET_NAME,
        )

        job = training_jobs.CustomPythonPackageTrainingJob(
            display_name=_TEST_DISPLAY_NAME,
            python_package_gcs_uri=_TEST_OUTPUT_PYTHON_PACKAGE_PATH,
            python_module_name=_TEST_PYTHON_MODULE_NAME,
            container_uri=_TEST_TRAINING_CONTAINER_IMAGE,
            model_serving_container_image_uri=_TEST_SERVING_CONTAINER_IMAGE,
            model_serving_container_predict_route=_TEST_SERVING_CONTAINER_PREDICTION_ROUTE,
            model_serving_container_health_route=_TEST_SERVING_CONTAINER_HEALTH_ROUTE,
            model_serving_container_command=_TEST_MODEL_SERVING_CONTAINER_COMMAND,
            model_serving_container_args=_TEST_MODEL_SERVING_CONTAINER_ARGS,
            model_serving_container_environment_variables=_TEST_MODEL_SERVING_CONTAINER_ENVIRONMENT_VARIABLES,
            model_serving_container_ports=_TEST_MODEL_SERVING_CONTAINER_PORTS,
            model_description=_TEST_MODEL_DESCRIPTION,
            model_instance_schema_uri=_TEST_MODEL_INSTANCE_SCHEMA_URI,
            model_parameters_schema_uri=_TEST_MODEL_PARAMETERS_SCHEMA_URI,
            model_prediction_schema_uri=_TEST_MODEL_PREDICTION_SCHEMA_URI,
        )

        model_from_job = job.run(
            dataset=mock_nontabular_dataset,
            annotation_schema_uri=_TEST_ANNOTATION_SCHEMA_URI,
            base_output_dir=_TEST_BASE_OUTPUT_DIR,
            args=_TEST_RUN_ARGS,
            replica_count=1,
            machine_type=_TEST_MACHINE_TYPE,
            accelerator_type=_TEST_ACCELERATOR_TYPE,
            accelerator_count=_TEST_ACCELERATOR_COUNT,
            model_display_name=_TEST_MODEL_DISPLAY_NAME,
            sync=sync,
        )

        if not sync:
            model_from_job.wait()

        true_args = _TEST_RUN_ARGS

        true_worker_pool_spec = {
            "replicaCount": _TEST_REPLICA_COUNT,
            "machineSpec": {
                "machineType": _TEST_MACHINE_TYPE,
                "acceleratorType": _TEST_ACCELERATOR_TYPE,
                "acceleratorCount": _TEST_ACCELERATOR_COUNT,
            },
            "pythonPackageSpec": {
                "executorImageUri": _TEST_TRAINING_CONTAINER_IMAGE,
                "pythonModule": _TEST_PYTHON_MODULE_NAME,
                "packageUris": [_TEST_OUTPUT_PYTHON_PACKAGE_PATH],
                "args": true_args,
            },
        }

        true_fraction_split = gca_training_pipeline.FractionSplit(
            training_fraction=_TEST_DEFAULT_TRAINING_FRACTION_SPLIT,
            validation_fraction=_TEST_DEFAULT_VALIDATION_FRACTION_SPLIT,
            test_fraction=_TEST_DEFAULT_TEST_FRACTION_SPLIT,
        )

        env = [
            env_var.EnvVar(name=str(key), value=str(value))
            for key, value in _TEST_MODEL_SERVING_CONTAINER_ENVIRONMENT_VARIABLES.items()
        ]

        ports = [
            gca_model.Port(container_port=port)
            for port in _TEST_MODEL_SERVING_CONTAINER_PORTS
        ]

        true_container_spec = gca_model.ModelContainerSpec(
            image_uri=_TEST_SERVING_CONTAINER_IMAGE,
            predict_route=_TEST_SERVING_CONTAINER_PREDICTION_ROUTE,
            health_route=_TEST_SERVING_CONTAINER_HEALTH_ROUTE,
            command=_TEST_MODEL_SERVING_CONTAINER_COMMAND,
            args=_TEST_MODEL_SERVING_CONTAINER_ARGS,
            env=env,
            ports=ports,
        )

        true_managed_model = gca_model.Model(
            display_name=_TEST_MODEL_DISPLAY_NAME,
            description=_TEST_MODEL_DESCRIPTION,
            container_spec=true_container_spec,
            predict_schemata=gca_model.PredictSchemata(
                instance_schema_uri=_TEST_MODEL_INSTANCE_SCHEMA_URI,
                parameters_schema_uri=_TEST_MODEL_PARAMETERS_SCHEMA_URI,
                prediction_schema_uri=_TEST_MODEL_PREDICTION_SCHEMA_URI,
            ),
        )

        true_input_data_config = gca_training_pipeline.InputDataConfig(
            fraction_split=true_fraction_split,
            dataset_id=mock_nontabular_dataset.name,
            annotation_schema_uri=_TEST_ANNOTATION_SCHEMA_URI,
            gcs_destination=gca_io.GcsDestination(
                output_uri_prefix=_TEST_BASE_OUTPUT_DIR
            ),
        )

        true_training_pipeline = gca_training_pipeline.TrainingPipeline(
            display_name=_TEST_DISPLAY_NAME,
            training_task_definition=schema.training_job.definition.custom_task,
            training_task_inputs=json_format.ParseDict(
                {
                    "workerPoolSpecs": [true_worker_pool_spec],
                    "baseOutputDirectory": {"output_uri_prefix": _TEST_BASE_OUTPUT_DIR},
                },
                struct_pb2.Value(),
            ),
            model_to_upload=true_managed_model,
            input_data_config=true_input_data_config,
        )

        mock_pipeline_service_create.assert_called_once_with(
            parent=initializer.global_config.common_location_path(),
            training_pipeline=true_training_pipeline,
        )

        assert job._gca_resource is mock_pipeline_service_create.return_value

        mock_model_service_get.assert_called_once_with(name=_TEST_MODEL_NAME)

        assert model_from_job._gca_resource is mock_model_service_get.return_value

        assert job.get_model()._gca_resource is mock_model_service_get.return_value

        assert not job.has_failed

        assert job.state == gca_pipeline_state.PipelineState.PIPELINE_STATE_SUCCEEDED

    def test_run_call_pipeline_service_create_with_nontabular_dataset_raises_if_annotation_schema_uri(
        self, mock_nontabular_dataset,
    ):
        aiplatform.init(
            project=_TEST_PROJECT, staging_bucket=_TEST_BUCKET_NAME,
        )

        job = training_jobs.CustomPythonPackageTrainingJob(
            display_name=_TEST_DISPLAY_NAME,
            python_package_gcs_uri=_TEST_OUTPUT_PYTHON_PACKAGE_PATH,
            python_module_name=_TEST_PYTHON_MODULE_NAME,
            container_uri=_TEST_TRAINING_CONTAINER_IMAGE,
            model_serving_container_image_uri=_TEST_SERVING_CONTAINER_IMAGE,
            model_serving_container_predict_route=_TEST_SERVING_CONTAINER_PREDICTION_ROUTE,
            model_serving_container_health_route=_TEST_SERVING_CONTAINER_HEALTH_ROUTE,
            model_serving_container_command=_TEST_MODEL_SERVING_CONTAINER_COMMAND,
            model_serving_container_args=_TEST_MODEL_SERVING_CONTAINER_ARGS,
            model_serving_container_environment_variables=_TEST_MODEL_SERVING_CONTAINER_ENVIRONMENT_VARIABLES,
            model_serving_container_ports=_TEST_MODEL_SERVING_CONTAINER_PORTS,
            model_description=_TEST_MODEL_DESCRIPTION,
            model_instance_schema_uri=_TEST_MODEL_INSTANCE_SCHEMA_URI,
            model_parameters_schema_uri=_TEST_MODEL_PARAMETERS_SCHEMA_URI,
            model_prediction_schema_uri=_TEST_MODEL_PREDICTION_SCHEMA_URI,
        )

        with pytest.raises(Exception):
            job.run(
                dataset=mock_nontabular_dataset,
                base_output_dir=_TEST_BASE_OUTPUT_DIR,
                args=_TEST_RUN_ARGS,
                replica_count=1,
                machine_type=_TEST_MACHINE_TYPE,
                accelerator_type=_TEST_ACCELERATOR_TYPE,
                accelerator_count=_TEST_ACCELERATOR_COUNT,
                model_display_name=_TEST_MODEL_DISPLAY_NAME,
            )<|MERGE_RESOLUTION|>--- conflicted
+++ resolved
@@ -607,11 +607,7 @@
         self,
         mock_pipeline_service_create,
         mock_python_package_to_gcs,
-<<<<<<< HEAD
-        mock_dataset,
-=======
         mock_tabular_dataset,
->>>>>>> 1b78bbea
         mock_model_service_get,
         sync,
     ):
@@ -635,11 +631,7 @@
         )
 
         model_from_job = job.run(
-<<<<<<< HEAD
-            dataset=mock_dataset,
-=======
             dataset=mock_tabular_dataset,
->>>>>>> 1b78bbea
             base_output_dir=_TEST_BASE_OUTPUT_DIR,
             bigquery_destination=_TEST_BIGQUERY_DESTINATION,
             args=_TEST_RUN_ARGS,
@@ -717,11 +709,7 @@
             predefined_split=gca_training_pipeline.PredefinedSplit(
                 key=_TEST_PREDEFINED_SPLIT_COLUMN_NAME
             ),
-<<<<<<< HEAD
-            dataset_id=mock_dataset.name,
-=======
             dataset_id=mock_tabular_dataset.name,
->>>>>>> 1b78bbea
             bigquery_destination=gca_io.BigQueryDestination(
                 output_uri=_TEST_BIGQUERY_DESTINATION
             ),
@@ -1222,752 +1210,6 @@
                 parameters_schema_uri=_TEST_MODEL_PARAMETERS_SCHEMA_URI,
                 prediction_schema_uri=_TEST_MODEL_PREDICTION_SCHEMA_URI,
             ),
-<<<<<<< HEAD
-        )
-
-        true_input_data_config = gca_training_pipeline.InputDataConfig(
-            fraction_split=true_fraction_split,
-            dataset_id=mock_dataset.name,
-            gcs_destination=gca_io.GcsDestination(
-                output_uri_prefix=_TEST_BASE_OUTPUT_DIR
-            ),
-        )
-
-        true_training_pipeline = gca_training_pipeline.TrainingPipeline(
-            display_name=_TEST_DISPLAY_NAME,
-            training_task_definition=schema.training_job.definition.custom_task,
-            training_task_inputs=json_format.ParseDict(
-                {
-                    "workerPoolSpecs": true_worker_pool_spec,
-                    "baseOutputDirectory": {"output_uri_prefix": _TEST_BASE_OUTPUT_DIR},
-                },
-                struct_pb2.Value(),
-            ),
-            model_to_upload=true_managed_model,
-            input_data_config=true_input_data_config,
-        )
-
-        mock_pipeline_service_create.assert_called_once_with(
-            parent=initializer.global_config.common_location_path(),
-            training_pipeline=true_training_pipeline,
-        )
-
-        assert job._gca_resource is mock_pipeline_service_create.return_value
-
-        mock_model_service_get.assert_called_once_with(name=_TEST_MODEL_NAME)
-
-        assert model_from_job._gca_resource is mock_model_service_get.return_value
-
-        assert job.get_model()._gca_resource is mock_model_service_get.return_value
-
-        assert not job.has_failed
-
-        assert job.state == gca_pipeline_state.PipelineState.PIPELINE_STATE_SUCCEEDED
-
-
-class TestCustomContainerTrainingJob:
-    def setup_method(self):
-        importlib.reload(initializer)
-        importlib.reload(aiplatform)
-
-    def teardown_method(self):
-        initializer.global_pool.shutdown(wait=True)
-
-    @pytest.mark.parametrize("sync", [True, False])
-    def test_run_call_pipeline_service_create(
-        self, mock_pipeline_service_create, mock_dataset, mock_model_service_get, sync,
-    ):
-        aiplatform.init(project=_TEST_PROJECT, staging_bucket=_TEST_BUCKET_NAME)
-
-        job = training_jobs.CustomContainerTrainingJob(
-            display_name=_TEST_DISPLAY_NAME,
-            container_uri=_TEST_TRAINING_CONTAINER_IMAGE,
-            command=_TEST_TRAINING_CONTAINER_CMD,
-            model_serving_container_image_uri=_TEST_SERVING_CONTAINER_IMAGE,
-            model_serving_container_predict_route=_TEST_SERVING_CONTAINER_PREDICTION_ROUTE,
-            model_serving_container_health_route=_TEST_SERVING_CONTAINER_HEALTH_ROUTE,
-            model_instance_schema_uri=_TEST_MODEL_INSTANCE_SCHEMA_URI,
-            model_parameters_schema_uri=_TEST_MODEL_PARAMETERS_SCHEMA_URI,
-            model_prediction_schema_uri=_TEST_MODEL_PREDICTION_SCHEMA_URI,
-            model_serving_container_command=_TEST_MODEL_SERVING_CONTAINER_COMMAND,
-            model_serving_container_args=_TEST_MODEL_SERVING_CONTAINER_ARGS,
-            model_serving_container_environment_variables=_TEST_MODEL_SERVING_CONTAINER_ENVIRONMENT_VARIABLES,
-            model_serving_container_ports=_TEST_MODEL_SERVING_CONTAINER_PORTS,
-            model_description=_TEST_MODEL_DESCRIPTION,
-        )
-
-        model_from_job = job.run(
-            dataset=mock_dataset,
-            base_output_dir=_TEST_BASE_OUTPUT_DIR,
-            args=_TEST_RUN_ARGS,
-            replica_count=1,
-            machine_type=_TEST_MACHINE_TYPE,
-            accelerator_type=_TEST_ACCELERATOR_TYPE,
-            accelerator_count=_TEST_ACCELERATOR_COUNT,
-            model_display_name=_TEST_MODEL_DISPLAY_NAME,
-            training_fraction_split=_TEST_TRAINING_FRACTION_SPLIT,
-            validation_fraction_split=_TEST_VALIDATION_FRACTION_SPLIT,
-            test_fraction_split=_TEST_TEST_FRACTION_SPLIT,
-            predefined_split_column_name=_TEST_PREDEFINED_SPLIT_COLUMN_NAME,
-            sync=sync,
-        )
-
-        if not sync:
-            model_from_job.wait()
-
-        true_args = _TEST_RUN_ARGS
-
-        true_worker_pool_spec = {
-            "replicaCount": _TEST_REPLICA_COUNT,
-            "machineSpec": {
-                "machineType": _TEST_MACHINE_TYPE,
-                "acceleratorType": _TEST_ACCELERATOR_TYPE,
-                "acceleratorCount": _TEST_ACCELERATOR_COUNT,
-            },
-            "containerSpec": {
-                "imageUri": _TEST_TRAINING_CONTAINER_IMAGE,
-                "command": _TEST_TRAINING_CONTAINER_CMD,
-                "args": true_args,
-            },
-        }
-
-        true_fraction_split = gca_training_pipeline.FractionSplit(
-            training_fraction=_TEST_TRAINING_FRACTION_SPLIT,
-            validation_fraction=_TEST_VALIDATION_FRACTION_SPLIT,
-            test_fraction=_TEST_TEST_FRACTION_SPLIT,
-        )
-
-        env = [
-            env_var.EnvVar(name=str(key), value=str(value))
-            for key, value in _TEST_MODEL_SERVING_CONTAINER_ENVIRONMENT_VARIABLES.items()
-        ]
-
-        ports = [
-            gca_model.Port(container_port=port)
-            for port in _TEST_MODEL_SERVING_CONTAINER_PORTS
-        ]
-
-        true_container_spec = gca_model.ModelContainerSpec(
-            image_uri=_TEST_SERVING_CONTAINER_IMAGE,
-            predict_route=_TEST_SERVING_CONTAINER_PREDICTION_ROUTE,
-            health_route=_TEST_SERVING_CONTAINER_HEALTH_ROUTE,
-            command=_TEST_MODEL_SERVING_CONTAINER_COMMAND,
-            args=_TEST_MODEL_SERVING_CONTAINER_ARGS,
-            env=env,
-            ports=ports,
-        )
-
-        true_managed_model = gca_model.Model(
-            display_name=_TEST_MODEL_DISPLAY_NAME,
-            description=_TEST_MODEL_DESCRIPTION,
-            container_spec=true_container_spec,
-            predict_schemata=gca_model.PredictSchemata(
-                instance_schema_uri=_TEST_MODEL_INSTANCE_SCHEMA_URI,
-                parameters_schema_uri=_TEST_MODEL_PARAMETERS_SCHEMA_URI,
-                prediction_schema_uri=_TEST_MODEL_PREDICTION_SCHEMA_URI,
-            ),
-        )
-
-        true_input_data_config = gca_training_pipeline.InputDataConfig(
-            fraction_split=true_fraction_split,
-            predefined_split=gca_training_pipeline.PredefinedSplit(
-                key=_TEST_PREDEFINED_SPLIT_COLUMN_NAME
-            ),
-            dataset_id=mock_dataset.name,
-            gcs_destination=gca_io.GcsDestination(
-                output_uri_prefix=_TEST_BASE_OUTPUT_DIR
-            ),
-        )
-
-        true_training_pipeline = gca_training_pipeline.TrainingPipeline(
-            display_name=_TEST_DISPLAY_NAME,
-            training_task_definition=schema.training_job.definition.custom_task,
-            training_task_inputs=json_format.ParseDict(
-                {
-                    "workerPoolSpecs": [true_worker_pool_spec],
-                    "baseOutputDirectory": {"output_uri_prefix": _TEST_BASE_OUTPUT_DIR},
-                },
-                struct_pb2.Value(),
-            ),
-            model_to_upload=true_managed_model,
-            input_data_config=true_input_data_config,
-        )
-
-        mock_pipeline_service_create.assert_called_once_with(
-            parent=initializer.global_config.common_location_path(),
-            training_pipeline=true_training_pipeline,
-        )
-
-        assert job._gca_resource is mock_pipeline_service_create.return_value
-
-        mock_model_service_get.assert_called_once_with(name=_TEST_MODEL_NAME)
-
-        assert model_from_job._gca_resource is mock_model_service_get.return_value
-
-        assert job.get_model()._gca_resource is mock_model_service_get.return_value
-
-        assert not job.has_failed
-
-        assert job.state == gca_pipeline_state.PipelineState.PIPELINE_STATE_SUCCEEDED
-
-    @pytest.mark.parametrize("sync", [True, False])
-    def test_run_call_pipeline_service_create_with_bigquery_destination(
-        self, mock_pipeline_service_create, mock_dataset, mock_model_service_get, sync,
-    ):
-        aiplatform.init(project=_TEST_PROJECT, staging_bucket=_TEST_BUCKET_NAME)
-
-        job = training_jobs.CustomContainerTrainingJob(
-            display_name=_TEST_DISPLAY_NAME,
-            container_uri=_TEST_TRAINING_CONTAINER_IMAGE,
-            command=_TEST_TRAINING_CONTAINER_CMD,
-            model_serving_container_image_uri=_TEST_SERVING_CONTAINER_IMAGE,
-            model_serving_container_predict_route=_TEST_SERVING_CONTAINER_PREDICTION_ROUTE,
-            model_serving_container_health_route=_TEST_SERVING_CONTAINER_HEALTH_ROUTE,
-            model_instance_schema_uri=_TEST_MODEL_INSTANCE_SCHEMA_URI,
-            model_parameters_schema_uri=_TEST_MODEL_PARAMETERS_SCHEMA_URI,
-            model_prediction_schema_uri=_TEST_MODEL_PREDICTION_SCHEMA_URI,
-            model_serving_container_command=_TEST_MODEL_SERVING_CONTAINER_COMMAND,
-            model_serving_container_args=_TEST_MODEL_SERVING_CONTAINER_ARGS,
-            model_serving_container_environment_variables=_TEST_MODEL_SERVING_CONTAINER_ENVIRONMENT_VARIABLES,
-            model_serving_container_ports=_TEST_MODEL_SERVING_CONTAINER_PORTS,
-            model_description=_TEST_MODEL_DESCRIPTION,
-        )
-
-        model_from_job = job.run(
-            dataset=mock_dataset,
-            base_output_dir=_TEST_BASE_OUTPUT_DIR,
-            bigquery_destination=_TEST_BIGQUERY_DESTINATION,
-            args=_TEST_RUN_ARGS,
-            replica_count=1,
-            machine_type=_TEST_MACHINE_TYPE,
-            accelerator_type=_TEST_ACCELERATOR_TYPE,
-            accelerator_count=_TEST_ACCELERATOR_COUNT,
-            model_display_name=_TEST_MODEL_DISPLAY_NAME,
-            training_fraction_split=_TEST_TRAINING_FRACTION_SPLIT,
-            validation_fraction_split=_TEST_VALIDATION_FRACTION_SPLIT,
-            test_fraction_split=_TEST_TEST_FRACTION_SPLIT,
-            predefined_split_column_name=_TEST_PREDEFINED_SPLIT_COLUMN_NAME,
-            sync=sync,
-        )
-
-        if not sync:
-            model_from_job.wait()
-
-        true_args = _TEST_RUN_ARGS
-
-        true_worker_pool_spec = {
-            "replicaCount": _TEST_REPLICA_COUNT,
-            "machineSpec": {
-                "machineType": _TEST_MACHINE_TYPE,
-                "acceleratorType": _TEST_ACCELERATOR_TYPE,
-                "acceleratorCount": _TEST_ACCELERATOR_COUNT,
-            },
-            "containerSpec": {
-                "imageUri": _TEST_TRAINING_CONTAINER_IMAGE,
-                "command": _TEST_TRAINING_CONTAINER_CMD,
-                "args": true_args,
-            },
-        }
-
-        true_fraction_split = gca_training_pipeline.FractionSplit(
-            training_fraction=_TEST_TRAINING_FRACTION_SPLIT,
-            validation_fraction=_TEST_VALIDATION_FRACTION_SPLIT,
-            test_fraction=_TEST_TEST_FRACTION_SPLIT,
-        )
-
-        env = [
-            env_var.EnvVar(name=str(key), value=str(value))
-            for key, value in _TEST_MODEL_SERVING_CONTAINER_ENVIRONMENT_VARIABLES.items()
-        ]
-
-        ports = [
-            gca_model.Port(container_port=port)
-            for port in _TEST_MODEL_SERVING_CONTAINER_PORTS
-        ]
-
-        true_container_spec = gca_model.ModelContainerSpec(
-            image_uri=_TEST_SERVING_CONTAINER_IMAGE,
-            predict_route=_TEST_SERVING_CONTAINER_PREDICTION_ROUTE,
-            health_route=_TEST_SERVING_CONTAINER_HEALTH_ROUTE,
-            command=_TEST_MODEL_SERVING_CONTAINER_COMMAND,
-            args=_TEST_MODEL_SERVING_CONTAINER_ARGS,
-            env=env,
-            ports=ports,
-        )
-
-        true_managed_model = gca_model.Model(
-            display_name=_TEST_MODEL_DISPLAY_NAME,
-            description=_TEST_MODEL_DESCRIPTION,
-            container_spec=true_container_spec,
-            predict_schemata=gca_model.PredictSchemata(
-                instance_schema_uri=_TEST_MODEL_INSTANCE_SCHEMA_URI,
-                parameters_schema_uri=_TEST_MODEL_PARAMETERS_SCHEMA_URI,
-                prediction_schema_uri=_TEST_MODEL_PREDICTION_SCHEMA_URI,
-            ),
-        )
-
-        true_input_data_config = gca_training_pipeline.InputDataConfig(
-            fraction_split=true_fraction_split,
-            predefined_split=gca_training_pipeline.PredefinedSplit(
-                key=_TEST_PREDEFINED_SPLIT_COLUMN_NAME
-            ),
-            dataset_id=mock_dataset.name,
-            bigquery_destination=gca_io.BigQueryDestination(
-                output_uri=_TEST_BIGQUERY_DESTINATION
-            ),
-        )
-
-        true_training_pipeline = gca_training_pipeline.TrainingPipeline(
-            display_name=_TEST_DISPLAY_NAME,
-            training_task_definition=schema.training_job.definition.custom_task,
-            training_task_inputs=json_format.ParseDict(
-                {
-                    "workerPoolSpecs": [true_worker_pool_spec],
-                    "baseOutputDirectory": {"output_uri_prefix": _TEST_BASE_OUTPUT_DIR},
-                },
-                struct_pb2.Value(),
-            ),
-            model_to_upload=true_managed_model,
-            input_data_config=true_input_data_config,
-        )
-
-        mock_pipeline_service_create.assert_called_once_with(
-            parent=initializer.global_config.common_location_path(),
-            training_pipeline=true_training_pipeline,
-        )
-
-        assert job._gca_resource is mock_pipeline_service_create.return_value
-
-        mock_model_service_get.assert_called_once_with(name=_TEST_MODEL_NAME)
-
-        assert model_from_job._gca_resource is mock_model_service_get.return_value
-
-        assert job.get_model()._gca_resource is mock_model_service_get.return_value
-
-        assert not job.has_failed
-
-        assert job.state == gca_pipeline_state.PipelineState.PIPELINE_STATE_SUCCEEDED
-
-    @pytest.mark.parametrize("sync", [True, False])
-    def test_run_called_twice_raises(
-        self,
-        mock_pipeline_service_create,
-        mock_python_package_to_gcs,
-        mock_dataset,
-        mock_model_service_get,
-        sync,
-    ):
-        aiplatform.init(project=_TEST_PROJECT, staging_bucket=_TEST_BUCKET_NAME)
-
-        job = training_jobs.CustomContainerTrainingJob(
-            display_name=_TEST_DISPLAY_NAME,
-            container_uri=_TEST_TRAINING_CONTAINER_IMAGE,
-            command=_TEST_TRAINING_CONTAINER_CMD,
-            model_serving_container_image_uri=_TEST_SERVING_CONTAINER_IMAGE,
-            model_serving_container_predict_route=_TEST_SERVING_CONTAINER_PREDICTION_ROUTE,
-            model_serving_container_health_route=_TEST_SERVING_CONTAINER_HEALTH_ROUTE,
-        )
-
-        job.run(
-            dataset=mock_dataset,
-            base_output_dir=_TEST_BASE_OUTPUT_DIR,
-            args=_TEST_RUN_ARGS,
-            replica_count=1,
-            machine_type=_TEST_MACHINE_TYPE,
-            accelerator_type=_TEST_ACCELERATOR_TYPE,
-            accelerator_count=_TEST_ACCELERATOR_COUNT,
-            model_display_name=_TEST_MODEL_DISPLAY_NAME,
-            training_fraction_split=_TEST_TRAINING_FRACTION_SPLIT,
-            validation_fraction_split=_TEST_VALIDATION_FRACTION_SPLIT,
-            test_fraction_split=_TEST_TEST_FRACTION_SPLIT,
-            sync=sync,
-        )
-
-        with pytest.raises(RuntimeError):
-            job.run(
-                dataset=mock_dataset,
-                base_output_dir=_TEST_BASE_OUTPUT_DIR,
-                args=_TEST_RUN_ARGS,
-                replica_count=1,
-                machine_type=_TEST_MACHINE_TYPE,
-                accelerator_type=_TEST_ACCELERATOR_TYPE,
-                accelerator_count=_TEST_ACCELERATOR_COUNT,
-                model_display_name=_TEST_MODEL_DISPLAY_NAME,
-                training_fraction_split=_TEST_TRAINING_FRACTION_SPLIT,
-                validation_fraction_split=_TEST_VALIDATION_FRACTION_SPLIT,
-                test_fraction_split=_TEST_TEST_FRACTION_SPLIT,
-                sync=sync,
-            )
-
-        if not sync:
-            job.wait()
-
-    @pytest.mark.parametrize("sync", [True, False])
-    def test_run_with_invalid_accelerator_type_raises(
-        self,
-        mock_pipeline_service_create,
-        mock_python_package_to_gcs,
-        mock_dataset,
-        mock_model_service_get,
-        sync,
-    ):
-        aiplatform.init(project=_TEST_PROJECT, staging_bucket=_TEST_BUCKET_NAME)
-
-        job = training_jobs.CustomContainerTrainingJob(
-            display_name=_TEST_DISPLAY_NAME,
-            container_uri=_TEST_TRAINING_CONTAINER_IMAGE,
-            command=_TEST_TRAINING_CONTAINER_CMD,
-            model_serving_container_image_uri=_TEST_SERVING_CONTAINER_IMAGE,
-            model_serving_container_predict_route=_TEST_SERVING_CONTAINER_PREDICTION_ROUTE,
-            model_serving_container_health_route=_TEST_SERVING_CONTAINER_HEALTH_ROUTE,
-        )
-
-        with pytest.raises(ValueError):
-            job.run(
-                dataset=mock_dataset,
-                base_output_dir=_TEST_BASE_OUTPUT_DIR,
-                args=_TEST_RUN_ARGS,
-                replica_count=1,
-                machine_type=_TEST_MACHINE_TYPE,
-                accelerator_type=_TEST_INVALID_ACCELERATOR_TYPE,
-                accelerator_count=_TEST_ACCELERATOR_COUNT,
-                model_display_name=_TEST_MODEL_DISPLAY_NAME,
-                training_fraction_split=_TEST_TRAINING_FRACTION_SPLIT,
-                validation_fraction_split=_TEST_VALIDATION_FRACTION_SPLIT,
-                test_fraction_split=_TEST_TEST_FRACTION_SPLIT,
-                sync=sync,
-            )
-
-    @pytest.mark.parametrize("sync", [True, False])
-    def test_run_with_incomplete_model_info_raises_with_model_to_upload(
-        self,
-        mock_pipeline_service_create,
-        mock_python_package_to_gcs,
-        mock_dataset,
-        mock_model_service_get,
-        sync,
-    ):
-        aiplatform.init(project=_TEST_PROJECT, staging_bucket=_TEST_BUCKET_NAME)
-
-        job = training_jobs.CustomContainerTrainingJob(
-            display_name=_TEST_DISPLAY_NAME,
-            container_uri=_TEST_TRAINING_CONTAINER_IMAGE,
-            command=_TEST_TRAINING_CONTAINER_CMD,
-        )
-
-        with pytest.raises(RuntimeError):
-            job.run(
-                dataset=mock_dataset,
-                base_output_dir=_TEST_BASE_OUTPUT_DIR,
-                args=_TEST_RUN_ARGS,
-                replica_count=1,
-                machine_type=_TEST_MACHINE_TYPE,
-                accelerator_type=_TEST_ACCELERATOR_TYPE,
-                accelerator_count=_TEST_ACCELERATOR_COUNT,
-                model_display_name=_TEST_MODEL_DISPLAY_NAME,
-                training_fraction_split=_TEST_TRAINING_FRACTION_SPLIT,
-                validation_fraction_split=_TEST_VALIDATION_FRACTION_SPLIT,
-                test_fraction_split=_TEST_TEST_FRACTION_SPLIT,
-                sync=sync,
-            )
-
-    @pytest.mark.parametrize("sync", [True, False])
-    def test_run_call_pipeline_service_create_with_no_dataset(
-        self, mock_pipeline_service_create, mock_model_service_get, sync,
-    ):
-        aiplatform.init(project=_TEST_PROJECT, staging_bucket=_TEST_BUCKET_NAME)
-
-        job = training_jobs.CustomContainerTrainingJob(
-            display_name=_TEST_DISPLAY_NAME,
-            container_uri=_TEST_TRAINING_CONTAINER_IMAGE,
-            command=_TEST_TRAINING_CONTAINER_CMD,
-            model_serving_container_image_uri=_TEST_SERVING_CONTAINER_IMAGE,
-            model_serving_container_predict_route=_TEST_SERVING_CONTAINER_PREDICTION_ROUTE,
-            model_serving_container_health_route=_TEST_SERVING_CONTAINER_HEALTH_ROUTE,
-        )
-
-        model_from_job = job.run(
-            base_output_dir=_TEST_BASE_OUTPUT_DIR,
-            args=_TEST_RUN_ARGS,
-            replica_count=1,
-            machine_type=_TEST_MACHINE_TYPE,
-            accelerator_type=_TEST_ACCELERATOR_TYPE,
-            accelerator_count=_TEST_ACCELERATOR_COUNT,
-            model_display_name=_TEST_MODEL_DISPLAY_NAME,
-            training_fraction_split=_TEST_TRAINING_FRACTION_SPLIT,
-            validation_fraction_split=_TEST_VALIDATION_FRACTION_SPLIT,
-            test_fraction_split=_TEST_TEST_FRACTION_SPLIT,
-            sync=sync,
-        )
-
-        if not sync:
-            model_from_job.wait()
-
-        true_args = _TEST_RUN_ARGS
-
-        true_worker_pool_spec = {
-            "replicaCount": _TEST_REPLICA_COUNT,
-            "machineSpec": {
-                "machineType": _TEST_MACHINE_TYPE,
-                "acceleratorType": _TEST_ACCELERATOR_TYPE,
-                "acceleratorCount": _TEST_ACCELERATOR_COUNT,
-            },
-            "containerSpec": {
-                "imageUri": _TEST_TRAINING_CONTAINER_IMAGE,
-                "command": _TEST_TRAINING_CONTAINER_CMD,
-                "args": true_args,
-            },
-        }
-
-        true_container_spec = gca_model.ModelContainerSpec(
-            image_uri=_TEST_SERVING_CONTAINER_IMAGE,
-            predict_route=_TEST_SERVING_CONTAINER_PREDICTION_ROUTE,
-            health_route=_TEST_SERVING_CONTAINER_HEALTH_ROUTE,
-        )
-
-        true_managed_model = gca_model.Model(
-            display_name=_TEST_MODEL_DISPLAY_NAME, container_spec=true_container_spec
-        )
-
-        true_training_pipeline = gca_training_pipeline.TrainingPipeline(
-            display_name=_TEST_DISPLAY_NAME,
-            training_task_definition=schema.training_job.definition.custom_task,
-            training_task_inputs=json_format.ParseDict(
-                {
-                    "workerPoolSpecs": [true_worker_pool_spec],
-                    "baseOutputDirectory": {"output_uri_prefix": _TEST_BASE_OUTPUT_DIR},
-                },
-                struct_pb2.Value(),
-            ),
-            model_to_upload=true_managed_model,
-        )
-
-        mock_pipeline_service_create.assert_called_once_with(
-            parent=initializer.global_config.common_location_path(),
-            training_pipeline=true_training_pipeline,
-        )
-
-        assert job._gca_resource is mock_pipeline_service_create.return_value
-
-        mock_model_service_get.assert_called_once_with(name=_TEST_MODEL_NAME)
-
-        assert model_from_job._gca_resource is mock_model_service_get.return_value
-
-    @pytest.mark.parametrize("sync", [True, False])
-    def test_run_returns_none_if_no_model_to_upload(
-        self, mock_pipeline_service_create_with_no_model_to_upload, mock_dataset, sync,
-    ):
-        aiplatform.init(project=_TEST_PROJECT, staging_bucket=_TEST_BUCKET_NAME)
-
-        job = training_jobs.CustomContainerTrainingJob(
-            display_name=_TEST_DISPLAY_NAME,
-            container_uri=_TEST_TRAINING_CONTAINER_IMAGE,
-            command=_TEST_TRAINING_CONTAINER_CMD,
-        )
-
-        model = job.run(
-            dataset=mock_dataset,
-            base_output_dir=_TEST_BASE_OUTPUT_DIR,
-            args=_TEST_RUN_ARGS,
-            replica_count=1,
-            machine_type=_TEST_MACHINE_TYPE,
-            accelerator_type=_TEST_ACCELERATOR_TYPE,
-            accelerator_count=_TEST_ACCELERATOR_COUNT,
-            training_fraction_split=_TEST_TRAINING_FRACTION_SPLIT,
-            validation_fraction_split=_TEST_VALIDATION_FRACTION_SPLIT,
-            test_fraction_split=_TEST_TEST_FRACTION_SPLIT,
-            sync=sync,
-        )
-
-        assert model is None
-
-    @pytest.mark.parametrize("sync", [True, False])
-    def test_get_model_raises_if_no_model_to_upload(
-        self, mock_pipeline_service_create_with_no_model_to_upload, mock_dataset, sync,
-    ):
-        aiplatform.init(project=_TEST_PROJECT, staging_bucket=_TEST_BUCKET_NAME)
-
-        job = training_jobs.CustomContainerTrainingJob(
-            display_name=_TEST_DISPLAY_NAME,
-            container_uri=_TEST_TRAINING_CONTAINER_IMAGE,
-            command=_TEST_TRAINING_CONTAINER_CMD,
-        )
-
-        job.run(
-            dataset=mock_dataset,
-            base_output_dir=_TEST_BASE_OUTPUT_DIR,
-            args=_TEST_RUN_ARGS,
-            replica_count=1,
-            machine_type=_TEST_MACHINE_TYPE,
-            accelerator_type=_TEST_ACCELERATOR_TYPE,
-            accelerator_count=_TEST_ACCELERATOR_COUNT,
-            training_fraction_split=_TEST_TRAINING_FRACTION_SPLIT,
-            validation_fraction_split=_TEST_VALIDATION_FRACTION_SPLIT,
-            test_fraction_split=_TEST_TEST_FRACTION_SPLIT,
-            sync=sync,
-        )
-
-        if not sync:
-            job.wait()
-
-        with pytest.raises(RuntimeError):
-            job.get_model()
-
-    @pytest.mark.parametrize("sync", [True, False])
-    def test_run_raises_if_pipeline_fails(
-        self, mock_pipeline_service_create_and_get_with_fail, mock_dataset, sync,
-    ):
-
-        aiplatform.init(project=_TEST_PROJECT, staging_bucket=_TEST_BUCKET_NAME)
-
-        job = training_jobs.CustomContainerTrainingJob(
-            display_name=_TEST_DISPLAY_NAME,
-            container_uri=_TEST_TRAINING_CONTAINER_IMAGE,
-            command=_TEST_TRAINING_CONTAINER_CMD,
-        )
-
-        with pytest.raises(RuntimeError):
-            job.run(
-                dataset=mock_dataset,
-                base_output_dir=_TEST_BASE_OUTPUT_DIR,
-                args=_TEST_RUN_ARGS,
-                replica_count=1,
-                machine_type=_TEST_MACHINE_TYPE,
-                accelerator_type=_TEST_ACCELERATOR_TYPE,
-                accelerator_count=_TEST_ACCELERATOR_COUNT,
-                training_fraction_split=_TEST_TRAINING_FRACTION_SPLIT,
-                validation_fraction_split=_TEST_VALIDATION_FRACTION_SPLIT,
-                test_fraction_split=_TEST_TEST_FRACTION_SPLIT,
-                sync=sync,
-            )
-
-            if not sync:
-                job.wait()
-
-        with pytest.raises(RuntimeError):
-            job.get_model()
-
-    def test_raises_before_run_is_called(self, mock_pipeline_service_create):
-        aiplatform.init(project=_TEST_PROJECT, staging_bucket=_TEST_BUCKET_NAME)
-
-        job = training_jobs.CustomContainerTrainingJob(
-            display_name=_TEST_DISPLAY_NAME,
-            container_uri=_TEST_TRAINING_CONTAINER_IMAGE,
-            command=_TEST_TRAINING_CONTAINER_CMD,
-            model_serving_container_image_uri=_TEST_SERVING_CONTAINER_IMAGE,
-            model_serving_container_predict_route=_TEST_SERVING_CONTAINER_PREDICTION_ROUTE,
-            model_serving_container_health_route=_TEST_SERVING_CONTAINER_HEALTH_ROUTE,
-        )
-
-        with pytest.raises(RuntimeError):
-            job.get_model()
-
-        with pytest.raises(RuntimeError):
-            job.has_failed
-
-        with pytest.raises(RuntimeError):
-            job.state
-
-    def test_run_raises_if_no_staging_bucket(self):
-
-        aiplatform.init(project=_TEST_PROJECT)
-
-        with pytest.raises(RuntimeError):
-            training_jobs.CustomContainerTrainingJob(
-                display_name=_TEST_DISPLAY_NAME,
-                container_uri=_TEST_TRAINING_CONTAINER_IMAGE,
-                command=_TEST_TRAINING_CONTAINER_CMD,
-            )
-
-    @pytest.mark.parametrize("sync", [True, False])
-    def test_run_call_pipeline_service_create_distributed_training(
-        self, mock_pipeline_service_create, mock_dataset, mock_model_service_get, sync,
-    ):
-        aiplatform.init(project=_TEST_PROJECT, staging_bucket=_TEST_BUCKET_NAME)
-
-        job = training_jobs.CustomContainerTrainingJob(
-            display_name=_TEST_DISPLAY_NAME,
-            container_uri=_TEST_TRAINING_CONTAINER_IMAGE,
-            command=_TEST_TRAINING_CONTAINER_CMD,
-            model_serving_container_image_uri=_TEST_SERVING_CONTAINER_IMAGE,
-            model_serving_container_predict_route=_TEST_SERVING_CONTAINER_PREDICTION_ROUTE,
-            model_serving_container_health_route=_TEST_SERVING_CONTAINER_HEALTH_ROUTE,
-            model_instance_schema_uri=_TEST_MODEL_INSTANCE_SCHEMA_URI,
-            model_parameters_schema_uri=_TEST_MODEL_PARAMETERS_SCHEMA_URI,
-            model_prediction_schema_uri=_TEST_MODEL_PREDICTION_SCHEMA_URI,
-        )
-
-        model_from_job = job.run(
-            dataset=mock_dataset,
-            base_output_dir=_TEST_BASE_OUTPUT_DIR,
-            args=_TEST_RUN_ARGS,
-            replica_count=10,
-            machine_type=_TEST_MACHINE_TYPE,
-            accelerator_type=_TEST_ACCELERATOR_TYPE,
-            accelerator_count=_TEST_ACCELERATOR_COUNT,
-            model_display_name=_TEST_MODEL_DISPLAY_NAME,
-            training_fraction_split=_TEST_TRAINING_FRACTION_SPLIT,
-            validation_fraction_split=_TEST_VALIDATION_FRACTION_SPLIT,
-            test_fraction_split=_TEST_TEST_FRACTION_SPLIT,
-            sync=sync,
-        )
-
-        if not sync:
-            model_from_job.wait()
-
-        true_args = _TEST_RUN_ARGS
-
-        true_worker_pool_spec = [
-            {
-                "replicaCount": 1,
-                "machineSpec": {
-                    "machineType": _TEST_MACHINE_TYPE,
-                    "acceleratorType": _TEST_ACCELERATOR_TYPE,
-                    "acceleratorCount": _TEST_ACCELERATOR_COUNT,
-                },
-                "containerSpec": {
-                    "imageUri": _TEST_TRAINING_CONTAINER_IMAGE,
-                    "command": _TEST_TRAINING_CONTAINER_CMD,
-                    "args": true_args,
-                },
-            },
-            {
-                "replicaCount": 9,
-                "machineSpec": {
-                    "machineType": _TEST_MACHINE_TYPE,
-                    "acceleratorType": _TEST_ACCELERATOR_TYPE,
-                    "acceleratorCount": _TEST_ACCELERATOR_COUNT,
-                },
-                "containerSpec": {
-                    "imageUri": _TEST_TRAINING_CONTAINER_IMAGE,
-                    "command": _TEST_TRAINING_CONTAINER_CMD,
-                    "args": true_args,
-                },
-            },
-        ]
-
-        true_fraction_split = gca_training_pipeline.FractionSplit(
-            training_fraction=_TEST_TRAINING_FRACTION_SPLIT,
-            validation_fraction=_TEST_VALIDATION_FRACTION_SPLIT,
-            test_fraction=_TEST_TEST_FRACTION_SPLIT,
-        )
-
-        true_container_spec = gca_model.ModelContainerSpec(
-            image_uri=_TEST_SERVING_CONTAINER_IMAGE,
-            predict_route=_TEST_SERVING_CONTAINER_PREDICTION_ROUTE,
-            health_route=_TEST_SERVING_CONTAINER_HEALTH_ROUTE,
-        )
-
-        true_managed_model = gca_model.Model(
-            display_name=_TEST_MODEL_DISPLAY_NAME,
-            container_spec=true_container_spec,
-            predict_schemata=gca_model.PredictSchemata(
-                instance_schema_uri=_TEST_MODEL_INSTANCE_SCHEMA_URI,
-                parameters_schema_uri=_TEST_MODEL_PARAMETERS_SCHEMA_URI,
-                prediction_schema_uri=_TEST_MODEL_PREDICTION_SCHEMA_URI,
-            ),
-=======
->>>>>>> 1b78bbea
         )
 
         true_input_data_config = gca_training_pipeline.InputDataConfig(
