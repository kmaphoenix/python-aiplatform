--- conflicted
+++ resolved
@@ -52,23 +52,12 @@
     "pandas >= 1.0.0",
     "pyarrow >= 6.0.1",
 ]
-<<<<<<< HEAD
-prediction_extra_require = [
-    "docker >= 5.0.3",
-    # TODO: remove the upper bound after a new version is released.
-    #   See https://github.com/tiangolo/fastapi/pull/4488.
-    "fastapi >= 0.71.0, <0.76.0",
-    "uvicorn >= 0.16.0",
-]
-
-=======
 pipelines_extra_requires = [
     "pyyaml>=5.3,<6",
 ]
 datasets_extra_require = [
     "pyarrow >= 3.0.0, < 8.0dev",
 ]
->>>>>>> dc3be45c
 full_extra_require = list(
     set(
         tensorboard_extra_require
@@ -76,18 +65,14 @@
         + xai_extra_require
         + lit_extra_require
         + featurestore_extra_require
-<<<<<<< HEAD
-        + prediction_extra_require
-=======
         + pipelines_extra_requires
         + datasets_extra_require
->>>>>>> dc3be45c
     )
 )
 testing_extra_require = (
     full_extra_require
     + profiler_extra_require
-    + ["grpcio-testing", "pytest-asyncio", "pytest-xdist", "ipython"]
+    + ["grpcio-testing", "pytest-xdist", "ipython"]
 )
 
 
@@ -132,11 +117,7 @@
         "xai": xai_extra_require,
         "lit": lit_extra_require,
         "cloud_profiler": profiler_extra_require,
-<<<<<<< HEAD
-        "prediction": prediction_extra_require,
-=======
         "pipelines": pipelines_extra_requires,
->>>>>>> dc3be45c
     },
     python_requires=">=3.6",
     classifiers=[
